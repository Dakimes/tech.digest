--- conflicted
+++ resolved
@@ -110,13 +110,8 @@
     .radar-dashboard-link:focus-visible{ outline:3px solid rgba(37,99,235,.35); outline-offset:3px; }
     .radar{ position:relative; width:100%; max-width:100%; height: clamp(440px, 58vw, 620px); margin:auto; background:
       radial-gradient(circle at center, rgba(37,99,235,.05) 0 1px, transparent 1px) 0 0/22px 22px; border-radius:18px; overflow:hidden; }
-<<<<<<< HEAD
     .whitespace{ position:relative; width:100%; max-width:100%; height: clamp(460px, 60vw, 640px); margin:auto; border-radius:24px; overflow:hidden; border:1px солid var(--border); background:#fff; box-shadow:0 22px 46px rgba(15,23,42,.08); }
     .whitespace svg{ position:absolute; inset:0; width:100%; height:100%; display:block; mix-blend-mode:normal; }
-=======
-    .whitespace{ position:relative; width:100%; max-width:100%; height: clamp(460px, 60vw, 640px); margin:auto; border-radius:18px; overflow:hidden; border:1px solid rgba(148,163,184,.32); background:linear-gradient(135deg, rgba(15,23,42,.05), rgba(148,163,184,.12)); box-shadow: inset 0 1px 0 rgba(255,255,255,.65), 0 26px 54px rgba(15,23,42,.08); }
-    .whitespace svg{ position:absolute; inset:0; width:100%; height:100%; display:block; }
->>>>>>> db4e4251
     .radar-empty{
       position:absolute;
       inset:16px;
@@ -132,7 +127,6 @@
       padding:18px;
       pointer-events:none;
     }
-<<<<<<< HEAD
     .whitespace svg defs, .whitespace svg rect, .whitespace svg g{ mix-blend-mode:normal; }
     .whitespace-about{ margin:28px 0 36px; border-radius:28px; border:1px solid var(--border); background:var(--card); box-shadow:0 24px 42px rgba(15,23,42,.08); }
     .ws-panels{ display:grid; gap:16px; padding:28px; }
@@ -156,20 +150,6 @@
     .whitespace-axis-label{ fill:rgba(15,23,42,.78); font-size:12px; font-weight:600; letter-spacing:.3px; text-transform:uppercase; }
     .whitespace-guideline{ stroke:rgba(45,212,191,.35); stroke-width:1.1; stroke-dasharray:6 6; }
     .whitespace-callout{ fill:rgba(15,23,42,.82); font-size:13px; font-weight:600; }
-=======
-    .whitespace-about{ margin:26px 0 32px; padding:26px 28px; border-radius:20px; border:1px solid var(--border); background:var(--card); box-shadow:var(--shadow); }
-    .whitespace-about h3{ margin:0 0 12px; font-size:20px; font-weight:700; color:var(--text); letter-spacing:.2px; }
-    .whitespace-about p{ margin:0 0 14px; color:var(--muted); font-size:15px; line-height:1.65; }
-    .whitespace-about ul{ margin:0 0 12px; padding:0; list-style:none; display:grid; gap:10px; }
-    .whitespace-about li{ position:relative; padding-left:20px; color:var(--muted); font-size:14px; line-height:1.6; }
-    .whitespace-about li::before{ content:""; position:absolute; left:0; top:10px; width:9px; height:9px; border-radius:50%; background:var(--accent); box-shadow:0 0 0 4px rgba(37,99,235,.14); }
-    .whitespace-grid-line{ stroke:rgba(148,163,184,.2); stroke-width:1; }
-    .whitespace-axis-line{ stroke:rgba(15,23,42,.28); stroke-width:1.3; }
-    .whitespace-axis-tick{ fill:var(--muted); font-size:11px; font-weight:500; }
-    .whitespace-axis-label{ fill:var(--muted); font-size:12px; font-weight:600; letter-spacing:.3px; text-transform:uppercase; }
-    .whitespace-guideline{ stroke:rgba(59,130,246,.35); stroke-width:1.2; stroke-dasharray:6 6; }
-    .whitespace-callout{ fill:var(--text); font-size:13px; font-weight:600; }
->>>>>>> db4e4251
     .radar svg{ position:absolute; inset:0; width:100%; height:100%; }
     .ring-label{ display:block; font-size:12px; fill:var(--muted); font-weight:600; }
     .axis-line{ stroke:rgba(37,99,235,.18); stroke-width:1; stroke-dasharray:4 4; }
@@ -244,15 +224,11 @@
       .view-toggle{ width:100%; justify-content:space-between; }
       .view-toggle__btn{ flex:1; text-align:center; }
       .radar-dashboard-link{ width:100%; justify-content:center; }
-<<<<<<< HEAD
       .whitespace-about{ margin:22px 0 30px; border-radius:22px; }
       .ws-panels{ padding:20px; }
       .ws-panel summary{ flex-direction:column; align-items:flex-start; padding:20px; }
       .ws-panel__icon{ width:34px; height:34px; }
       .ws-panel__body{ padding:0 20px 20px; }
-=======
-      .whitespace-about{ margin:20px 0 28px; padding:22px 20px; border-radius:18px; }
->>>>>>> db4e4251
     }
     @media (max-width: 480px){
       header.hero{ padding:14px; }
@@ -260,10 +236,7 @@
       .search input{ padding-left:38px; }
       .radar{ height: clamp(320px, 110vw, 440px); }
       .whitespace{ height: clamp(320px, 110vw, 460px); }
-<<<<<<< HEAD
       .ws-panel__title{ font-size:20px; }
-=======
->>>>>>> db4e4251
     }
 
     @media print{
@@ -324,7 +297,6 @@
     </section>
 
     <div id="whiteSpaceAbout" class="whitespace-about" hidden>
-<<<<<<< HEAD
       <div class="ws-panels">
         <details class="ws-panel" open>
           <summary>
@@ -402,19 +374,6 @@
         </details>
       </div>
     </div>
-=======
-      <h3>White Space карта</h3>
-      <p>Диаграмма помогает увидеть незаполненные ниши: по оси X — моментум и скорость распространения, по оси Y — новизна. Размер пузыря отражает ожидаемый импакт, а насыщенность цвета показывает зрелость и доступность экспертизы на рынке.</p>
-      <p>Используйте карту, чтобы подготовиться к стратегическим дискуссиям и быстрее выбирать направления развития.</p>
-      <ul>
-        <li>Фокусировать внимание на технологиях с сочетанием высокого импакта и управляемой сложности внедрения.</li>
-        <li>Синхронизировать продуктовые, исследовательские и коммерческие команды вокруг общих приоритетов.</li>
-        <li>Проверять инвестиционные гипотезы через призму спроса, новизны и готовности талантов.</li>
-      </ul>
-      <p><strong>Зона White Space</strong> — верхний правый сегмент диаграммы, где новизна и моментум растут, а конкуренция пока низкая.</p>
-    </div>
-
->>>>>>> db4e4251
     <h2>Доска технологий</h2>
     <section id="board" class="board" aria-live="polite"></section>
     <p id="boardEmpty" class="board-empty" hidden role="status" aria-live="polite">По текущему запросу технологий не найдено. Попробуйте изменить критерии поиска.</p>
@@ -646,11 +605,7 @@
     what:'RDF/OWL/SPARQL и property-graph/GQL для моделирования сущностей.',
     techScore:'~0.21',
     novelty:2.380952,
-<<<<<<< HEAD
     momentum:0.78,
-=======
-    momentum:-2.178305,
->>>>>>> db4e4251
     impact:1.423047,
     impactScore:66,
     maturity:0.21,
@@ -665,11 +620,7 @@
     what:'онтологии + RDF/OWL/SHACL/SPARQL, гибрид с GQL/SQL; GraphRAG/семантический слой для BI/MDM.',
     techScore:'~0.50',
     novelty:0.909091,
-<<<<<<< HEAD
     momentum:0.62,
-=======
-    momentum:-1.36264,
->>>>>>> db4e4251
     impact:1.044084,
     impactScore:49,
     maturity:0.11,
@@ -684,11 +635,7 @@
     what:'FHIR/OMOP-интероперабельность.',
     techScore:'~0.35',
     novelty:0.909091,
-<<<<<<< HEAD
     momentum:0.24,
-=======
-    momentum:-4.735161,
->>>>>>> db4e4251
     impact:0.518175,
     impactScore:24,
     maturity:0.11,
@@ -703,11 +650,7 @@
     what:'журналы событий и pub/sub (Kafka/Pulsar) + stateful-движки (Flink/Kafka Streams).',
     techScore:'~0.50',
     novelty:1.875,
-<<<<<<< HEAD
     momentum:0.18,
-=======
-    momentum:-1.089836,
->>>>>>> db4e4251
     impact:0.518175,
     impactScore:24,
     maturity:0.16,
@@ -722,11 +665,7 @@
     what:'онтологии+метаданные, entity linking, валидация (FAIR, DCAT/PROV), от ingestion до сервинга.',
     techScore:'~0.46',
     novelty:0.833333,
-<<<<<<< HEAD
     momentum:0.46,
-=======
-    momentum:-3.380517,
->>>>>>> db4e4251
     impact:0.881671,
     impactScore:41,
     maturity:0.12,
@@ -741,11 +680,7 @@
     what:'разделение compute/storage, объектные и KV-движки, EC, tiering, ZNS-SSD, DPU/SmartNIC, HTAP.',
     techScore:'~0.47',
     novelty:2.0,
-<<<<<<< HEAD
     momentum:0.35,
-=======
-    momentum:-3.286671,
->>>>>>> db4e4251
     impact:0.788863,
     impactScore:37,
     maturity:0.15,
@@ -760,11 +695,7 @@
     what:'DLT для lineage/доступа/consent/аудита со смарт-контрактами.',
     techScore:'~0.49',
     novelty:3.0,
-<<<<<<< HEAD
     momentum:0.84,
-=======
-    momentum:-1.631137,
->>>>>>> db4e4251
     impact:0.510441,
     impactScore:24,
     maturity:0.09,
@@ -779,11 +710,7 @@
     what:'ANN-индексы (HNSW/IVF/PQ/DiskANN), гибрид запросов, GPU (FAISS/cuVS).',
     techScore:'~0.35',
     novelty:1.666667,
-<<<<<<< HEAD
     momentum:0.72,
-=======
-    momentum:-2.800804,
->>>>>>> db4e4251
     impact:2.142305,
     impactScore:100,
     maturity:0.12,
@@ -798,11 +725,7 @@
     what:'ML для кардинальностей/стоимости/ранжирования планов, авто-тюнинг; Azure SQL/Oracle и исследовательские Bao/LEON и др.',
     techScore:'~0.50',
     novelty:0.833333,
-<<<<<<< HEAD
     momentum:0.78,
-=======
-    momentum:-2.173204,
->>>>>>> db4e4251
     impact:1.910286,
     impactScore:89,
     maturity:0.1,
@@ -817,11 +740,7 @@
     what:'лёгкие/адаптивные/нейро-, мультиколоночные схемы сжатия, встроенные в Parquet/ORC/движки.',
     techScore:'~0.57',
     novelty:3.333333,
-<<<<<<< HEAD
     momentum:1.3,
-=======
-    momentum:2.96812,
->>>>>>> db4e4251
     impact:0.262954,
     impactScore:12,
     maturity:0.06,
@@ -887,7 +806,6 @@
   const match = resolveWhiteSpaceForTech(tech);
   if(!match){ return; }
   const wsMetrics = Array.isArray(match.metrics) ? match.metrics.filter(Boolean) : [];
-<<<<<<< HEAD
   const rawMomentum = Number(match.momentum);
   const normalizedMomentum = Number.isFinite(rawMomentum) ? Math.abs(rawMomentum) : rawMomentum;
   const wsKpis = [
@@ -898,16 +816,6 @@
   ];
   tech.whiteSpace = {
     momentum: normalizedMomentum,
-=======
-  const wsKpis = [
-    { value: (match.techScore || '').toString(), label: 'TechScore' },
-    { value: formatDecimal(match.novelty), label: 'Новизна' },
-    { value: formatDecimal(match.momentum), label: 'Моментум' },
-    { value: `${match.impactScore}%`, label: 'Impact (норм.)' }
-  ];
-  tech.whiteSpace = {
-    momentum: Number(match.momentum),
->>>>>>> db4e4251
     novelty: Number(match.novelty),
     impact: Number(match.impact),
     impactScore: Number(match.impactScore),
@@ -935,11 +843,7 @@
   return acc;
 }, { min: Infinity, max: -Infinity });
 if(!Number.isFinite(whiteSpaceMaturityRange.min)){ whiteSpaceMaturityRange.min = 0; whiteSpaceMaturityRange.max = 1; }
-<<<<<<< HEAD
 const whiteSpaceBenchmark = { momentum: 0.72, novelty: 1.7708333333333335 };
-=======
-const whiteSpaceBenchmark = { momentum: -2.1757546507614007, novelty: 1.7708333333333335 };
->>>>>>> db4e4251
 
 const brandEl = document.getElementById('projectBrand');
 const baseBrand = 'Технологический радар';
@@ -1167,7 +1071,6 @@
 const toRgbString = ({ r, g, b })=> `rgb(${r}, ${g}, ${b})`;
 const toRgbaString = ({ r, g, b }, alpha = 1)=> `rgba(${r}, ${g}, ${b}, ${alpha})`;
 
-<<<<<<< HEAD
 const ratioFromRange = (value, range)=>{
   if(!range){ return 0; }
   const min = Number.isFinite(range.min) ? range.min : 0;
@@ -1176,14 +1079,11 @@
   return Math.min(Math.max((value - min) / (max - min), 0), 1);
 };
 
-=======
->>>>>>> db4e4251
 const colorFromMaturity = (value)=>{
   const min = whiteSpaceMaturityRange.min;
   const max = whiteSpaceMaturityRange.max;
   if(!Number.isFinite(value)){ value = min; }
   if(!Number.isFinite(min) || !Number.isFinite(max) || max <= min){
-<<<<<<< HEAD
     return toRgbaString(hexToRgb('#38bdf8'), 0.32);
   }
   const ratio = ratioFromRange(value, { min, max });
@@ -1235,13 +1135,6 @@
   const kpiBlock = kpiHtml ? `<ul class="tooltip-kpis">${kpiHtml}</ul>` : '';
 
   return `<strong>${orderLabel}. ${item.name}</strong>${summaryHtml}${tagsBlock}${kpiBlock}`;
-=======
-    return toRgbaString(hexToRgb('#2563eb'), 0.48);
-  }
-  const ratio = Math.min(Math.max((value - min) / (max - min), 0), 1);
-  const base = mixColors('#cbd5f5', '#2563eb', ratio * 0.9);
-  return toRgbaString(base, 0.48 + ratio * 0.18);
->>>>>>> db4e4251
 };
 
 function renderWhiteSpace(data){
@@ -1315,13 +1208,8 @@
     highlight.setAttribute('y', padding.top);
     highlight.setAttribute('width', Math.max(0, (width - padding.right) - benchmarkX));
     highlight.setAttribute('height', Math.max(0, benchmarkY - padding.top));
-<<<<<<< HEAD
     highlight.setAttribute('fill','rgba(59,130,246,0.12)');
     highlight.setAttribute('stroke','rgba(45,212,191,0.4)');
-=======
-    highlight.setAttribute('fill','rgba(148,163,184,0.14)');
-    highlight.setAttribute('stroke','rgba(59,130,246,0.22)');
->>>>>>> db4e4251
     highlight.setAttribute('stroke-dasharray','6 6');
     highlight.setAttribute('rx', 14);
     svg.appendChild(highlight);
@@ -1462,18 +1350,10 @@
     const impactRatio = whiteSpaceMaxImpact ? Math.max(0, (impact || 0) / whiteSpaceMaxImpact) : 0;
     const radius = 18 + Math.sqrt(impactRatio) * 26;
     const maturity = Number(ws.maturity);
-<<<<<<< HEAD
     const maturityRatio = ratioFromRange(maturity, whiteSpaceMaturityRange);
     const fillColor = colorFromMaturity(maturity);
     const strokeBlend = mixColors('#38bdf8', '#4338ca', maturityRatio || 0.5);
     const strokeColor = toRgbaString(strokeBlend, 0.24 + (maturityRatio || 0) * 0.18);
-=======
-    const fillColor = colorFromMaturity(maturity);
-    const strokeBlend = mixColors('#475569', '#0f172a', Math.min(1, Math.max(0, Number.isFinite(maturity)
-      ? (maturity - whiteSpaceMaturityRange.min) / ((whiteSpaceMaturityRange.max - whiteSpaceMaturityRange.min) || 1)
-      : 0.5)));
-    const strokeColor = toRgbaString(strokeBlend, 0.75);
->>>>>>> db4e4251
 
     const group = document.createElementNS(svgNS,'g');
     group.setAttribute('class','dot');
@@ -1487,11 +1367,7 @@
     circle.setAttribute('stroke', strokeColor);
     circle.setAttribute('stroke-width', '1.4');
     circle.setAttribute('aria-hidden','true');
-<<<<<<< HEAD
     circle.style.filter = 'drop-shadow(0 20px 38px rgba(14,116,144,0.16))';
-=======
-    circle.style.filter = 'drop-shadow(0 14px 34px rgba(15,23,42,0.16))';
->>>>>>> db4e4251
     group.appendChild(circle);
 
     const orderLabel = (item.order || idx + 1).toString().padStart(2,'0');
@@ -1525,37 +1401,7 @@
 
     const showTooltip = ()=>{
       if(!radarTooltipEl || !radarWrapEl){ return; }
-<<<<<<< HEAD
       radarTooltipEl.innerHTML = buildTooltipContent(item, orderLabel);
-=======
-      const summaryParts = [];
-      if(ws.story){ summaryParts.push(`<p class="tooltip-summary"><span class="tooltip-caption">Зачем</span>${ws.story}</p>`); }
-      if(ws.what){ summaryParts.push(`<p class="tooltip-summary"><span class="tooltip-caption">Что</span>${ws.what}</p>`); }
-      if(item.summary){ summaryParts.push(`<p class="tooltip-summary">${item.summary}</p>`); }
-      const summaryHtml = summaryParts.join('');
-      const metricTags = (item.metrics && item.metrics.length ? item.metrics : ws.metrics || []);
-      const tagsHtml = metricTags.slice(0,6).map((m)=>`<span class="tooltip-tag">${m}</span>`).join('');
-      const tagsBlock = tagsHtml ? `<div class="tooltip-tags">${tagsHtml}</div>` : '';
-      const baseKpis = Array.isArray(item.kpis) ? item.kpis : [];
-      const wsKpis = Array.isArray(ws.kpis) ? ws.kpis : [];
-      const mergedKpis = [...baseKpis];
-      wsKpis.forEach((kpi)=>{
-        const key = `${kpi.value || ''}|${kpi.label || ''}`.toLowerCase();
-        const exists = mergedKpis.some((base)=> `${base.value || ''}|${base.label || ''}`.toLowerCase() === key);
-        if(!exists){ mergedKpis.push(kpi); }
-      });
-      const kpiHtml = mergedKpis
-        .filter((kpi)=> (kpi.value || kpi.label))
-        .slice(0,6)
-        .map((kpi)=>{
-          const value = (kpi.value || '').toString();
-          const labelText = (kpi.label || '').toString();
-          return `<li class="tooltip-kpi"><span class="kpi-value">${value}</span><span>${labelText}</span></li>`;
-        })
-        .join('');
-      const kpiBlock = kpiHtml ? `<ul class="tooltip-kpis">${kpiHtml}</ul>` : '';
-      radarTooltipEl.innerHTML = `<strong>${orderLabel}. ${item.name}</strong>${summaryHtml}${tagsBlock}${kpiBlock}`;
->>>>>>> db4e4251
       const wrapRect = radarWrapEl.getBoundingClientRect();
       const svgRect = svg.getBoundingClientRect();
       const scaleXFactor = svgRect.width / width;
@@ -1650,29 +1496,6 @@
   }
   if(whiteSpaceEmptyEl){
     whiteSpaceEmptyEl.hidden = activeView !== 'whitespace' || wsItems.length > 0;
-<<<<<<< HEAD
-=======
-  }
-}
-
-function applyFilteredView(){
-  updateToggleButtons();
-  const items = filteredByView[activeView] || [];
-  const hasWhiteSpaceItems = (filteredByView.whitespace || []).length > 0;
-  if(radarEl){
-    radarEl.hidden = activeView !== 'radar';
-    radarEl.setAttribute('aria-hidden', activeView !== 'radar' ? 'true' : 'false');
-  }
-  if(whiteSpaceEl){
-    whiteSpaceEl.hidden = activeView !== 'whitespace';
-    whiteSpaceEl.setAttribute('aria-hidden', activeView !== 'whitespace' ? 'true' : 'false');
-  }
-  if(whiteSpaceAboutEl){
-    whiteSpaceAboutEl.hidden = activeView !== 'whitespace' || !hasWhiteSpaceItems;
-  }
-  if(dashboardLinkEl){
-    dashboardLinkEl.hidden = activeView !== 'radar';
->>>>>>> db4e4251
   }
   if(activeView === 'radar'){
     renderRadar(items);
