<!doctype html>
<html lang="ru">
<head>
  <meta charset="utf-8" />
  <meta name="viewport" content="width=device-width, initial-scale=1" />
  <title>Главная</title>
  <meta name="description" content="Главная страница каталога: цифровой радар и карточки технологий." />
  <script>
    (function(){
      var doc = document.documentElement;
      doc.classList.add('auth-check');
      try{
        if(localStorage.getItem('sci-auth') === 'true'){
          doc.classList.add('auth-ok');
        } else {
          window.location.replace('/login/');
        }
      } catch(err){
        window.location.replace('/login/');
      }
    })();
  </script>
  <link rel="icon" type="image/svg+xml" href="./assets/logo-transparent.svg" />
  <style>
    html.auth-check body{ visibility:hidden; }
    html.auth-check.auth-ok body{ visibility:visible; }
    :where([hidden]){ display:none !important; }
    :root{
      --bg:#f8fafc;
      --card:#ffffff;
      --card-alt:#f1f5f9;
      --text:#0f172a;
      --muted:#64748b;
      --accent:#2563eb;
      --accent-strong:#1d4ed8;
      --accent-light:#60a5fa;
      --accent-soft:#dbeafe;
      --border:#e2e8f0;
      --shadow: 0 12px 32px rgba(15, 23, 42, .06);
      --radius:18px;
    }
    html,body{ margin:0; padding:0; background:var(--bg); color:var(--text); font:16px/1.55 "Inter", "SF Pro Text", system-ui, -apple-system, Segoe UI, Roboto, Arial, sans-serif; }
    .wrap{ max-width: 1100px; margin: 32px auto 80px; padding: 0 20px; }
    .account-pill{ display:inline-flex; align-items:center; gap:8px; padding:6px 14px; border-radius:999px; font-size:12px; font-weight:600; background:var(--accent-soft); color:var(--accent); border:1px solid transparent; box-shadow:none; letter-spacing:.3px; flex-shrink:0; }

    /* Header */
    header.hero{ display:flex; align-items:center; gap:16px; padding:18px 20px; border:1px solid var(--border); border-radius:var(--radius); background:var(--card); box-shadow:var(--shadow); flex-wrap:wrap; }
    .logo-link{ display:inline-flex; align-items:center; justify-content:center; border-radius:12px; text-decoration:none; }
    .logo-link:focus-visible{ outline:3px solid rgba(37,99,235,.35); outline-offset:4px; }
    .logo{ height:52px; width:auto; }
    .brand{ font-weight:700; font-size: clamp(20px,2.4vw,24px); letter-spacing:.2px; color:var(--text); }
    .nav{ margin-left:auto; display:flex; align-items:center; gap:12px; flex-wrap:wrap; }
    .nav-link{ display:inline-flex; align-items:center; gap:8px; padding:10px 18px; border-radius:12px; font-weight:600; text-decoration:none; box-shadow:none; border:1px solid var(--border); transition:background .2s ease, color .2s ease, transform .2s ease; background:var(--card-alt); color:var(--muted); }
    .nav-link:hover{ background:var(--border); color:var(--text); transform:translateY(-1px); }
    .nav-link:focus-visible{ outline:3px solid rgba(37,99,235,.35); outline-offset:3px; }
    .nav-link--primary{
      background:var(--card-alt);
      color:var(--accent);
      border-color:rgba(37,99,235,.18);
      box-shadow:none;
    }
    .nav-link--primary:hover{
      background:var(--card);
      color:var(--accent-strong);
      border-color:var(--accent);
    }
    .nav-link--primary:focus-visible{ outline:3px solid rgba(37,99,235,.3); outline-offset:3px; }

    /* Blue top-level taxonomy band */
    .blueband{ margin-top:18px; background:var(--card); color:var(--text); border-radius: var(--radius); box-shadow: var(--shadow); border:1px solid var(--border); }
    .blueband .inner{ display:flex; flex-wrap:wrap; gap:14px 18px; padding:16px 20px; align-items:center; }
    .tagb{ display:inline-flex; align-items:center; gap:8px; padding:8px 12px; border-radius:999px; background: var(--card-alt); border:1px solid transparent; font-size:13px; color:var(--muted); }
    .legend{ display:flex; flex-wrap:wrap; gap:12px; margin-left:auto; }
    .lg{ display:inline-flex; align-items:center; gap:8px; font-size:12px; color:var(--muted); }
    .lg i{ width:10px; height:10px; display:inline-block; border-radius:50%; }
    .m1{ background:#bae6fd; } .m2{ background:#7dd3fc; } .m3{ background:#38bdf8; } .m4{ background:#0ea5e9; }

    /* Search */
    .search{ position:relative; display:flex; gap:12px; margin:26px 0 32px; }
    .search input{ width:100%; border:1px solid var(--border); border-radius:14px; padding:14px 14px 14px 44px; font-size:16px; outline:none; box-shadow:none; background:#fff; transition:border-color .2s ease, box-shadow .2s ease; }
    .search input:focus{ border-color: var(--accent); box-shadow:0 0 0 4px rgba(37,99,235,.12); }
    .search .clear{
      border:1px solid var(--border);
      background:var(--card);
      color:var(--muted);
      padding:12px 16px;
      border-radius:12px;
      font-weight:600;
      cursor:pointer;
      transition:background .2s ease, border-color .2s ease, color .2s ease;
    }
    .search .clear:hover:not(:disabled){ background:var(--card-alt); color:var(--text); border-color:var(--accent); }
    .search .clear:focus-visible{ outline:3px solid rgba(37,99,235,.2); outline-offset:3px; }
    .search .clear:disabled{
      opacity:.65;
      cursor:not-allowed;
      box-shadow:none;
    }

    /* Radar */
    .radar-wrap{ position:relative; border:1px solid var(--border); border-radius:var(--radius); padding:22px 22px 30px; background: var(--card); box-shadow: var(--shadow); }
    .radar-toolbar{ display:flex; justify-content:space-between; align-items:center; gap:16px; margin-bottom:16px; flex-wrap:wrap; }
    .view-toggle{ display:inline-flex; align-items:center; gap:6px; padding:4px; border-radius:12px; background:var(--card-alt); border:1px solid var(--border); box-shadow:none; }
    .view-toggle__btn{ border:0; background:transparent; padding:8px 16px; border-radius:10px; font-weight:600; font-size:14px; color:var(--muted); cursor:pointer; transition:background .2s ease, color .2s ease, box-shadow .2s ease, transform .2s ease; }
    .view-toggle__btn:hover{ color:var(--text); }
    .view-toggle__btn:focus-visible{ outline:3px solid rgba(37,99,235,.35); outline-offset:2px; }
    .view-toggle__btn.is-active{ background:var(--accent); color:#fff; box-shadow:0 12px 28px rgba(37,99,235,.18); transform:translateY(-1px); }
    .radar-dashboard-link{ display:inline-flex; align-items:center; gap:8px; padding:10px 18px; border-radius:12px; background:var(--accent); color:#fff; font-weight:600; text-decoration:none; border:1px solid var(--accent); box-shadow:none; transition:background .2s ease, transform .2s ease; }
    .radar-dashboard-link:hover{ background:var(--accent-strong); transform:translateY(-1px); }
    .radar-dashboard-link:focus-visible{ outline:3px solid rgba(37,99,235,.35); outline-offset:3px; }
    .radar{ position:relative; width:100%; max-width:100%; height: clamp(440px, 58vw, 620px); margin:auto; background:
      radial-gradient(circle at center, rgba(37,99,235,.05) 0 1px, transparent 1px) 0 0/22px 22px; border-radius:18px; overflow:hidden; }
<<<<<<< HEAD
    .whitespace{ position:relative; width:100%; max-width:100%; height: clamp(460px, 60vw, 640px); margin:auto; border-radius:18px; overflow:hidden; border:1px solid rgba(148,163,184,.32); background:linear-gradient(135deg, rgba(15,23,42,.05), rgba(148,163,184,.12)); box-shadow: inset 0 1px 0 rgba(255,255,255,.65), 0 26px 54px rgba(15,23,42,.08); }
=======
    .whitespace{ position:relative; width:100%; max-width:100%; height: clamp(460px, 60vw, 640px); margin:auto; border-radius:18px; overflow:hidden; border:1px solid rgba(37,99,235,.14); background:linear-gradient(135deg, rgba(37,99,235,.08), rgba(37,99,235,.02)); box-shadow: inset 0 1px 0 rgba(255,255,255,.6); }
>>>>>>> 9b4c6b61
    .whitespace svg{ position:absolute; inset:0; width:100%; height:100%; display:block; }
    .radar-empty{
      position:absolute;
      inset:16px;
      display:flex;
      align-items:center;
      justify-content:center;
      text-align:center;
      background:rgba(255,255,255,.92);
      border:1px dashed var(--border);
      border-radius:12px;
      color:var(--muted);
      font-weight:600;
      padding:18px;
      pointer-events:none;
    }
<<<<<<< HEAD
    .whitespace-about{ margin:26px 0 32px; padding:26px 28px; border-radius:20px; border:1px solid var(--border); background:var(--card); box-shadow:var(--shadow); }
    .whitespace-about h3{ margin:0 0 12px; font-size:20px; font-weight:700; color:var(--text); letter-spacing:.2px; }
    .whitespace-about p{ margin:0 0 14px; color:var(--muted); font-size:15px; line-height:1.65; }
    .whitespace-about ul{ margin:0 0 12px; padding:0; list-style:none; display:grid; gap:10px; }
    .whitespace-about li{ position:relative; padding-left:20px; color:var(--muted); font-size:14px; line-height:1.6; }
    .whitespace-about li::before{ content:""; position:absolute; left:0; top:10px; width:9px; height:9px; border-radius:50%; background:var(--accent); box-shadow:0 0 0 4px rgba(37,99,235,.14); }
    .whitespace-grid-line{ stroke:rgba(148,163,184,.2); stroke-width:1; }
    .whitespace-axis-line{ stroke:rgba(15,23,42,.28); stroke-width:1.3; }
    .whitespace-axis-tick{ fill:var(--muted); font-size:11px; font-weight:500; }
    .whitespace-axis-label{ fill:var(--muted); font-size:12px; font-weight:600; letter-spacing:.3px; text-transform:uppercase; }
    .whitespace-guideline{ stroke:rgba(59,130,246,.35); stroke-width:1.2; stroke-dasharray:6 6; }
=======
    .whitespace-about{ margin:0 0 18px; padding:20px 22px; border-radius:16px; border:1px solid rgba(37,99,235,.12); background:linear-gradient(120deg, rgba(37,99,235,.1), rgba(255,255,255,.95)); box-shadow:0 20px 36px rgba(15,23,42,.08); }
    .whitespace-about h3{ margin:0 0 10px; font-size:18px; font-weight:700; color:var(--text); }
    .whitespace-about p{ margin:0 0 12px; color:var(--muted); }
    .whitespace-about ul{ margin:0; padding:0; list-style:none; display:grid; gap:8px; }
    .whitespace-about li{ position:relative; padding-left:18px; color:var(--muted); font-size:14px; line-height:1.5; }
    .whitespace-about li::before{ content:""; position:absolute; left:0; top:8px; width:8px; height:8px; border-radius:50%; background:var(--accent); box-shadow:0 0 0 3px rgba(37,99,235,.18); }
    .whitespace-grid-line{ stroke:rgba(148,163,184,.28); stroke-width:1; }
    .whitespace-axis-line{ stroke:rgba(15,23,42,.38); stroke-width:1.3; }
    .whitespace-axis-tick{ fill:var(--muted); font-size:11px; font-weight:500; }
    .whitespace-axis-label{ fill:var(--muted); font-size:12px; font-weight:600; letter-spacing:.3px; text-transform:uppercase; }
    .whitespace-guideline{ stroke:rgba(37,99,235,.45); stroke-width:1.2; stroke-dasharray:6 6; }
>>>>>>> 9b4c6b61
    .whitespace-callout{ fill:var(--text); font-size:13px; font-weight:600; }
    .radar svg{ position:absolute; inset:0; width:100%; height:100%; }
    .ring-label{ display:block; font-size:12px; fill:var(--muted); font-weight:600; }
    .axis-line{ stroke:rgba(37,99,235,.18); stroke-width:1; stroke-dasharray:4 4; }
    .ring-zone{ stroke:rgba(37,99,235,.2); stroke-width:1.1; }

    .dot{ cursor:pointer; transition: opacity .15s ease; outline:none; }
    .dot circle{ filter: drop-shadow(0 8px 18px rgba(37, 99, 235, .18)); }
    .dot-label{ font-size:12px; font-weight:600; fill:#ffffff; text-anchor:middle; dominant-baseline:middle; paint-order:stroke; stroke:rgba(15,23,42,.14); stroke-width:3; }
    .dot:focus-visible circle{ outline:3px solid rgba(37,99,235,.35); outline-offset:2px; }
    .radar-tooltip{
      position:absolute;
      pointer-events:none;
      background:var(--card);
      color:var(--text);
      padding:12px 14px;
      border-radius:12px;
      font-size:13px;
      line-height:1.45;
      box-shadow:0 18px 38px rgba(15,23,42,.12);
      max-width:260px;
      z-index:20;
      transform:translate(-50%, -120%);
      opacity:0;
      border:1px solid var(--border);
      transition:opacity .12s ease;
    }
    .radar-tooltip.is-visible{ opacity:1; }
    .radar-tooltip strong{ display:block; font-size:14px; margin-bottom:6px; color:var(--accent); }
    .radar-tooltip p{ margin:0 0 8px; font-size:12px; color:var(--muted); }
    .radar-tooltip .tooltip-summary + .tooltip-summary{ margin-top:6px; }
    .radar-tooltip .tooltip-caption{ display:block; font-size:10px; font-weight:600; letter-spacing:.4px; text-transform:uppercase; color:var(--muted); margin-bottom:2px; }
    .radar-tooltip .tooltip-tags{ display:flex; flex-wrap:wrap; gap:6px; margin:0; }
    .radar-tooltip .tooltip-tag{ display:inline-flex; align-items:center; padding:4px 8px; border-radius:999px; background:var(--accent-soft); color:var(--accent); font-size:11px; font-weight:600; letter-spacing:.2px; }
    .radar-tooltip .tooltip-kpis{ margin:10px 0 0; padding:0; list-style:none; display:flex; flex-direction:column; gap:6px; }
    .radar-tooltip .tooltip-kpi{ display:flex; gap:8px; align-items:flex-start; font-size:12px; color:var(--muted); }
    .radar-tooltip .kpi-value{ color:var(--accent-strong); font-weight:700; min-width:68px; }

    /* Board */
    h2{
      margin: 32px 0 18px;
      font-size: clamp(22px,2.8vw,30px);
      color:var(--text);
      padding-bottom:10px;
      border-bottom:1px solid var(--border);
    }

    .board{ display:grid; grid-template-columns: repeat(3, minmax(0,1fr)); gap:18px; }
    .board-empty{
      margin: 18px 0 0;
      padding:20px;
      border:1px dashed var(--border);
      border-radius:14px;
      background:var(--card);
      color:var(--muted);
      text-align:center;
      font-weight:600;
      box-shadow:none;
    }
    @media (max-width: 980px){ .board{ grid-template-columns: repeat(2, minmax(0,1fr)); } }
    @media (max-width: 760px){
      header.hero{ flex-direction:column; align-items:flex-start; }
      .nav{ width:100%; justify-content:flex-start; }
      .nav-link{ width:100%; justify-content:center; }
    }
    @media (max-width: 640px){
      .board{ grid-template-columns: 1fr; }
      .radar{ height: clamp(360px, 90vw, 520px); }
      .whitespace{ height: clamp(360px, 90vw, 540px); }
      .radar-wrap{ padding:14px; }
      .radar-toolbar{ margin-bottom:12px; }
      .view-toggle{ width:100%; justify-content:space-between; }
      .view-toggle__btn{ flex:1; text-align:center; }
      .radar-dashboard-link{ width:100%; justify-content:center; }
      .whitespace-about{ margin:20px 0 28px; padding:22px 20px; border-radius:18px; }
    }
    @media (max-width: 480px){
      header.hero{ padding:14px; }
      .search{ flex-direction:column; }
      .search input{ padding-left:38px; }
      .radar{ height: clamp(320px, 110vw, 440px); }
      .whitespace{ height: clamp(320px, 110vw, 460px); }
    }

    @media print{
      .radar-tooltip{ display:none !important; }
    }

    .tile{ position:relative; background:var(--card); border:1px solid var(--border); border-radius:16px; padding:18px; box-shadow: 0 14px 26px rgba(15,23,42,.04); text-decoration:none; color:inherit; display:flex; flex-direction:column; gap:12px; transition:transform .2s ease, box-shadow .2s ease, border-color .2s ease; }
    .tile:hover{ border-color: var(--accent); box-shadow: 0 18px 34px rgba(37,99,235,.08); transform:translateY(-2px); }
    .tile .title{ display:flex; align-items:flex-start; justify-content:space-between; gap:12px; }
    .tile .num{ font-weight:600; font-size:13px; letter-spacing:.4px; color:var(--accent-strong); margin-right:8px; width:32px; height:32px; border-radius:12px; background:var(--accent-soft); display:inline-flex; align-items:center; justify-content:center; box-shadow:none; border:1px solid var(--accent-soft); flex-shrink:0; }
    .pill{ display:inline-block; padding:4px 10px; border-radius:999px; font-size:11px; font-weight:600; color:var(--accent); background:var(--accent-soft); border:1px solid transparent; letter-spacing:.3px; }
    .chips{ display:flex; flex-wrap:wrap; gap:8px; margin:8px 0 0; }
    .chip{ background:var(--card-alt); border:1px solid transparent; color:var(--muted); padding:6px 10px; border-radius:10px; font-size:12px; font-weight:500; }
    .tile .kpi-list{ margin:8px 0 0; padding:0; list-style:none; display:flex; flex-direction:column; gap:6px; }
    .tile .kpi-item{ display:flex; gap:8px; align-items:flex-start; font-size:12px; color:var(--muted); }
    .tile .kpi-value{ color:var(--accent-strong); font-weight:700; }
    .tile-story{ margin:10px 0 0; font-size:13px; color:var(--muted); line-height:1.45; }
    .tile[data-disabled='true']{ cursor:default; }
    .tile[data-disabled='true']:hover{ transform:none; box-shadow: 0 14px 26px rgba(15,23,42,.04); border-color:var(--border); }

    footer{ color:var(--muted); font-size:12px; margin-top: 36px; text-align:center; }
  </style>
</head>
<body>
  <div class="wrap">
    <header class="hero">
      <a class="logo-link" href="/">
        <img src="./assets/logo-transparent.svg" alt="SCI logo" class="logo" />
      </a>
      <div class="brand" id="projectBrand">Технологический радар</div>
      <div id="accountBadge" class="account-pill" hidden></div>
      <nav class="nav" aria-label="Главная навигация">
        <a class="nav-link nav-link--primary" href="./methodology/">Методология</a>
        <a class="nav-link login-link" href="./login/">Выйти</a>
      </nav>
    </header>

    <div class="search" role="search">
      <div class="box" style="position:relative; flex:1">
        <svg class="icon" viewBox="0 0 24 24" aria-hidden="true" style="position:absolute; left:14px; top:50%; transform:translateY(-50%); width:18px; height:18px; opacity:.6"><circle cx="11" cy="11" r="7" stroke="currentColor" stroke-width="2" fill="none"></circle><line x1="16.5" y1="16.5" x2="22" y2="22" stroke="currentColor" stroke-width="2"></line></svg>
        <input id="q" type="search" placeholder="Поиск по технологиям…" aria-label="Поиск по каталогу" autofocus />
      </div>
      <button class="clear" id="clearBtn" type="button">Очистить</button>
    </div>

    <section class="radar-wrap" aria-label="Цифровой радар технологий и карта возможностей">
      <div class="radar-toolbar">
        <div class="view-toggle" role="tablist" aria-label="Переключатель визуализаций">
          <button type="button" class="view-toggle__btn is-active" data-view="radar" role="tab" aria-selected="true" aria-controls="radar" id="viewRadar">Радар</button>
          <button type="button" class="view-toggle__btn" data-view="whitespace" role="tab" aria-selected="false" aria-controls="whiteSpace" id="viewWhiteSpace">White Space</button>
        </div>
        <a class="radar-dashboard-link" href="https://datalens.yandex/unblwg4lldxmf" target="_blank" rel="noopener">Перейти в дашборд</a>
      </div>
<<<<<<< HEAD
=======
      <div id="whiteSpaceAbout" class="whitespace-about" hidden>
        <h3>White Space карта</h3>
        <p>Диаграмма помогает увидеть незаполненные ниши: по оси X — моментум и скорость распространения, по оси Y — новизна. Размер пузыря отражает ожидаемый импакт, а цвет показывает зрелость и доступность экспертизы на рынке.</p>
        <p>Используйте карту, чтобы подготовиться к стратегическим дискуссиям и быстрее выбирать направления развития.</p>
        <ul>
          <li>Фокусировать внимание на технологиях с сочетанием высокого импакта и управляемой сложности внедрения.</li>
          <li>Синхронизировать продуктовые, исследовательские и коммерческие команды вокруг общих приоритетов.</li>
          <li>Проверять инвестиционные гипотезы через призму спроса, новизны и готовности талантов.</li>
        </ul>
        <p><strong>Зона White Space</strong> — верхний правый сегмент диаграммы, где новизна и моментум растут, а конкуренция пока низкая.</p>
      </div>
>>>>>>> 9b4c6b61
      <div id="radar" class="radar" role="tabpanel" aria-labelledby="viewRadar"></div>
      <div id="whiteSpace" class="whitespace" role="tabpanel" aria-labelledby="viewWhiteSpace" hidden></div>
      <div id="radarEmpty" class="radar-empty" hidden role="status" aria-live="polite">Нет технологий для отображения. Измените поисковый запрос.</div>
      <div id="whiteSpaceEmpty" class="radar-empty" hidden role="status" aria-live="polite">Нет технологий для отображения на карте White Space. Измените поисковый запрос.</div>
    </section>

    <div id="whiteSpaceAbout" class="whitespace-about" hidden>
      <h3>White Space карта</h3>
      <p>Диаграмма помогает увидеть незаполненные ниши: по оси X — моментум и скорость распространения, по оси Y — новизна. Размер пузыря отражает ожидаемый импакт, а насыщенность цвета показывает зрелость и доступность экспертизы на рынке.</p>
      <p>Используйте карту, чтобы подготовиться к стратегическим дискуссиям и быстрее выбирать направления развития.</p>
      <ul>
        <li>Фокусировать внимание на технологиях с сочетанием высокого импакта и управляемой сложности внедрения.</li>
        <li>Синхронизировать продуктовые, исследовательские и коммерческие команды вокруг общих приоритетов.</li>
        <li>Проверять инвестиционные гипотезы через призму спроса, новизны и готовности талантов.</li>
      </ul>
      <p><strong>Зона White Space</strong> — верхний правый сегмент диаграммы, где новизна и моментум растут, а конкуренция пока низкая.</p>
    </div>

    <h2>Доска технологий</h2>
    <section id="board" class="board" aria-live="polite"></section>
    <p id="boardEmpty" class="board-empty" hidden role="status" aria-live="polite">По текущему запросу технологий не найдено. Попробуйте изменить критерии поиска.</p>

    <footer>© 2025 SciArticle</footer>
  </div>

<script>
// === ДАННЫЕ ===
// Базовый субдомен для технологии (замените на ваш домен)
// Путь на домене scisource.ru: https://scisource.ru/<slug>/
const BASE_URL = '/';
const cleanSlug = (slug = '') => slug.toString().replace(/^\/+|\/+$/g, '');
const makeLink = (slug = '') => {
  const clean = cleanSlug(slug);
  return clean ? `${BASE_URL}${clean}/` : '#';
};

const accountConfigs = {
  'Admin': {
    pageTitle: 'Технологический радар',
    themeLabel: 'Data',
    technologies: [
      {
        id:'ekg-platform',
        slug:'ekg',
        name:'Платформы корпоративных графов знаний',
        summary:'Построение и эксплуатация онтологий, фабрик данных и графовых витрин для корпоративных сценариев.',
        metrics:['RDF/OWL','SPARQL 1.2','SHACL/SHEx','JSON‑LD','PROV‑O','SKOS'],
        kpis:[
          { value:'22–30%', label:'CAGR, рост рынка (база 2025)' },
          { value:'$1.5–1.6B', label:'TAM, оценка 2025' },
          { value:'$0.56–0.72B', label:'SAM, сегмент платформ' },
          { value:'$140–250M', label:'SOM, фокус NA+EU' }
        ],
        ring:'production',
        angle: 40
      },
      {
        id:'semantic-pipelines',
        slug:'semantic-pipelines',
        name:'Семантические конвейеры интеграции и обработки данных',
        summary:'Автоматизация извлечения и обогащения данных для RAG и аналитики через семантические пайплайны.',
        metrics:['Hybrid Vector-SQL • ANN/HNSW','ISO GQL • SPARQL 1.2 • PROV-O','Semantic Retrieval • RAG Pipelines'],
        kpis:[
          { value:'2/10', label:'Индекс технологичности (ITC)' },
          { value:'32–38%', label:'CAGR 2025–2029' },
          { value:'$3.8–4.5B', label:'TAM, оценка 2025' },
          { value:'0–2 года', label:'Горизонт массового внедрения' }
        ],
        ring:'pilot',
        angle: 110
      },
      {
        id:'streaming-platforms',
        slug:'streaming',
        name:'Распределённые платформы потоковой передачи событий',
        summary:'Надёжная доставка событий и аналитика в реальном времени для продуктовых и операционных сценариев.',
        metrics:['Event Time','Stateful Streams','Kafka/Flink','Schema Registry','Exactly-once','CloudEvents'],
        kpis:[
          { value:'3/10', label:'Индекс технологичности (ITC)' },
          { value:'14–19%', label:'CAGR 2025–2029' },
          { value:'$5.6–6.1B', label:'TAM, суммарный рынок 2025' },
          { value:'2–5 лет', label:'Горизонт массового внедрения' }
        ],
        ring:'pilot',
        angle: 180
      },
      {
        id:'distributed-streaming-rt',
        slug:'streaming-rt',
        name:'Платформы распределённой потоковой обработки',
        summary:'Потоковые вычисления, CEP и SQL-процессы для миссии критичных real-time сервисов.',
        metrics:['Event Time','Watermarks','Streaming SQL','CEP','Schema Registry','Exactly-once'],
        kpis:[
          { value:'3/10', label:'Индекс технологичности (ITC)' },
          { value:'14–19%', label:'CAGR 2025–2029' },
          { value:'$5.6–6.1B', label:'TAM, суммарный рынок 2025' },
          { value:'2–5 лет', label:'Горизонт массового внедрения' }
        ],
        ring:'pilot',
        angle: 250
      },
      {
        id:'blockchain-governance',
        slug:'blockchain-governance',
        name:'Корпоративные системы управления данными и целостностью',
        summary:'Трассируемость, аудит и совместимость данных через DLT и онтологические политики.',
        metrics:['RDF/RDFS','OWL 2','SPARQL 1.2','SHACL','PROV-O','OBDA/R2RML'],
        kpis:[
          { value:'3/10', label:'Индекс технологичности (ITC)' },
          { value:'26–31%', label:'CAGR 2025–2029' },
          { value:'$7.0–8.0B', label:'TAM, оценка рынка 2025' },
          { value:'2–5 лет', label:'Горизонт массового внедрения' }
        ],
        ring:'pilot',
        angle: 320
      },
      {
        id:'disaggregated-storage',
        slug:'disaggregated-storage',
        name:'Дезагрегированные распределённые архитектуры хранения',
        summary:'Отделение вычислений и хранения для масштабируемых дата-платформ с интероперабельностью.',
        metrics:['HL7 FHIR R4/R5','OMOP CDM','FHIR Bulk Data $export','Terminology Services','SMART on FHIR / OAuth 2.0','Parquet & BigQuery'],
        kpis:[
          { value:'2/10', label:'Индекс технологичности (ITC)' },
          { value:'12–15%', label:'CAGR 2025–2029' },
          { value:'$5.8–6.8B', label:'TAM, оценка 2025' },
          { value:'2–5 лет', label:'Горизонт массового внедрения' }
        ],
        ring:'observe',
        angle: 10
      }
    ]
  },
  'Admin1': {
    pageTitle: 'Технологический радар',
    themeLabel: 'МИТ',
    technologies: [
      {
        id:'plg-activation',
        slug:'saas/product-led-growth',
        name:'Product-Led Growth Activation Platforms',
        summary:'In-app онбординг, персонализация и телеметрия поведения для ускорения активации пользователей.',
        metrics:['Activation cohorts','Usage telemetry','In-app guides','Progress nudges'],
        kpis:[
          { value:'18–24%', label:'Годовой рост инвестиций в PLG-инструменты' },
          { value:'30–45%', label:'Ускорение времени до активации после PLG-плейбуков' },
          { value:'+12 п.п.', label:'Прирост конверсии в оплату после персонализации онбординга' }
        ],
        ring:'production',
        angle: 35
      },
      {
        id:'revops-automation',
        slug:'saas/revops-automation',
        name:'Revenue Operations Automation',
        summary:'Оркестрация лидов, биллинга и QBR через единый RevOps-плейбук и AI-подсказки.',
        metrics:['Billing sync','AI playbooks','Lead scoring','Pipeline health'],
        kpis:[
          { value:'+8–12%', label:'Рост win-rate за счёт единого пайплайна RevOps' },
          { value:'20–30%', label:'Сокращение циклов согласования договоров' },
          { value:'1,5×', label:'Ускорение подготовки QBR благодаря автоматизированной аналитике' }
        ],
        ring:'pilot',
        angle: 120
      },
      {
        id:'customer-success-ai',
        slug:'saas/customer-intelligence',
        name:'Customer Intelligence & Success AI',
        summary:'Прогноз оттока и рекомендации по расширению контрактов для команд customer success.',
        metrics:['Churn models','Expansion signals','Health scoring','Voice-of-customer AI'],
        kpis:[
          { value:'−25–35%', label:'Снижение оттока платящих клиентов' },
          { value:'+10–18%', label:'Рост расширений благодаря AI-рекомендациям' },
          { value:'3×', label:'Ускорение подготовки health review и QBR' }
        ],
        ring:'pilot',
        angle: 210
      },
      {
        id:'pricing-experiments',
        slug:'saas/pricing-experiments',
        name:'Pricing Experimentation & Packaging',
        summary:'Динамическое тестирование тарифов и пакетов с анализом эластичности и willingness-to-pay.',
        metrics:['Elasticity modeling','Offer A/B','Usage metering','Deal desk automation'],
        kpis:[
          { value:'6–8 недель', label:'Средний цикл проверки новой ценовой гипотезы' },
          { value:'+5–9%', label:'Прирост ARR после оптимизации paywall' },
          { value:'−10–15%', label:'Снижение оттока благодаря гибким пакетам' }
        ],
        ring:'observe',
        angle: 300
      }
    ]
  }
};

const defaultAccountId = 'Admin';

function resolveAccount(){
  let accountId = defaultAccountId;
  try{
    const stored = localStorage.getItem('sci-account');
    if(stored && accountConfigs[stored]){
      accountId = stored;
    }
  } catch(err){
    /* ignore */
  }
  return { id: accountId, config: accountConfigs[accountId] };
}

const { id: activeAccountId, config: activeAccountConfig } = resolveAccount();
const technologies = (activeAccountConfig?.technologies || []).map((item, index)=>{
  const metrics = Array.isArray(item.metrics) ? item.metrics : Array.isArray(item.keys) ? item.keys : [];
  const kpis = Array.isArray(item.kpis)
    ? item.kpis
        .map((kpi)=>({
          value: (kpi?.value ?? '').toString().trim(),
          label: (kpi?.label ?? '').toString().trim()
        }))
        .filter((kpi)=> kpi.value || kpi.label)
    : [];
  const link = item.link || makeLink(item.slug || '');
  return { ...item, metrics, kpis, link, order: index + 1 };
});

const formatDecimal = (value, digits = 2)=>{
  const num = Number(value);
  if(Number.isFinite(num)){
    const out = num.toFixed(digits);
    if(out === '-0.00'){
      return '0.00';
    }
    return out.replace('-', '−');
  }
  return (value ?? '').toString();
};

const whiteSpaceRaw = [
  {
    id:'ws-1',
    slug:'ekg',
    name:'Платформы корпоративных графов знаний',
    summary:'широкая диффузия, низкая новизна; стандарты ISO GQL 2024, W3C SPARQL 1.2; рост 15–34% CAGR.',
    story:'семантический слой для поиска/аналитики/GenAI.',
    what:'RDF/OWL/SPARQL и property-graph/GQL для моделирования сущностей.',
    techScore:'~0.21',
    novelty:2.380952,
    momentum:-2.178305,
    impact:1.423047,
    impactScore:66,
    maturity:0.21,
    metrics:['RDF/OWL/SPARQL','Property-graph / GQL','Семантическое моделирование']
  },
  {
    id:'ws-2',
    slug:'semantic-pipelines',
    name:'Платформы корпоративных семантических графов знаний',
    summary:'высокая новизна, умеренная диффузия; рынок растёт двузначными темпами.',
    story:'интероперабельные запросы, reasoning, lineage, discovery для GenAI.',
    what:'онтологии + RDF/OWL/SHACL/SPARQL, гибрид с GQL/SQL; GraphRAG/семантический слой для BI/MDM.',
    techScore:'~0.50',
    novelty:0.909091,
    momentum:-1.36264,
    impact:1.044084,
    impactScore:49,
    maturity:0.11,
    metrics:['RDF/OWL/SHACL','Гибрид GQL + SQL','GraphRAG & Semantic BI']
  },
  {
    id:'ws-3',
    slug:null,
    name:'Платформы интероперабельности данных здравоохранения на основе стандартов',
    summary:'зрелые в США/UK; рост ~14% CAGR; общий моментум снижается.',
    story:'ниже стоимость интеграций, быстрее аналитика, лучше качество ухода.',
    what:'FHIR/OMOP-интероперабельность.',
    techScore:'~0.35',
    novelty:0.909091,
    momentum:-4.735161,
    impact:0.518175,
    impactScore:24,
    maturity:0.11,
    metrics:['FHIR','OMOP','Healthcare interoperability']
  },
  {
    id:'ws-4',
    slug:'streaming-rt',
    name:'Платформы распределённой потоковой передачи событий и обработки потоков в реальном времени',
    summary:'зрелая и широко внедрённая, моментум нейтрал/слегка отрицательный; фокус на эффективности и AI-интеграции.',
    story:'миллисекундные ETL, realtime-аналитика и приложения.',
    what:'журналы событий и pub/sub (Kafka/Pulsar) + stateful-движки (Flink/Kafka Streams).',
    techScore:'~0.50',
    novelty:1.875,
    momentum:-1.089836,
    impact:0.518175,
    impactScore:24,
    maturity:0.16,
    metrics:['Kafka / Pulsar','Flink / Kafka Streams','Realtime ETL']
  },
  {
    id:'ws-5',
    slug:'semantic-pipelines',
    name:'Семантические конвейеры интеграции и обработки данных',
    summary:'высокая новизна, ограниченная диффузия; идёт стандартизация и индустриализация.',
    story:'находимость, совместимость и переиспользуемость данных.',
    what:'онтологии+метаданные, entity linking, валидация (FAIR, DCAT/PROV), от ingestion до сервинга.',
    techScore:'~0.46',
    novelty:0.833333,
    momentum:-3.380517,
    impact:0.881671,
    impactScore:41,
    maturity:0.12,
    metrics:['Онтологии + метаданные','Entity Linking','FAIR / DCAT / PROV']
  },
  {
    id:'ws-6',
    slug:'disaggregated-storage',
    name:'Дезагрегированные распределённые архитектуры хранения для корпоративных платформ данных',
    summary:'де-факто стандарт в облаках; on-prem активно догоняет; рост умеренный.',
    story:'эластичность, ниже TCO, отказоустойчивость, изоляция нагрузок.',
    what:'разделение compute/storage, объектные и KV-движки, EC, tiering, ZNS-SSD, DPU/SmartNIC, HTAP.',
    techScore:'~0.47',
    novelty:2.0,
    momentum:-3.286671,
    impact:0.788863,
    impactScore:37,
    maturity:0.15,
    metrics:['Compute / Storage decoupling','Object & KV engines','ZNS-SSD · SmartNIC · HTAP']
  },
  {
    id:'ws-7',
    slug:'blockchain-governance',
    name:'Корпоративные системы управления данными и обеспечения целостности на основе блокчейна',
    summary:'пилоты и узкие прод-кейсы, моментум отрицательный; масштабирование 2–5 лет.',
    story:'доверие и неизменяемость в межорганизационных потоках данных.',
    what:'DLT для lineage/доступа/consent/аудита со смарт-контрактами.',
    techScore:'~0.49',
    novelty:3.0,
    momentum:-1.631137,
    impact:0.510441,
    impactScore:24,
    maturity:0.09,
    metrics:['DLT lineage','Access & consent','Смарт-контракты']
  },
  {
    id:'ws-8',
    slug:null,
    name:'Базы данных векторных эмбеддингов и системы индексации сходств',
    summary:'самый высокий импакт, моментум остыл; массовая интеграция в СУБД, пилоты 0–12 мес.',
    story:'семантический поиск, рекомендации, RAG.',
    what:'ANN-индексы (HNSW/IVF/PQ/DiskANN), гибрид запросов, GPU (FAISS/cuVS).',
    techScore:'~0.35',
    novelty:1.666667,
    momentum:-2.800804,
    impact:2.142305,
    impactScore:100,
    maturity:0.12,
    metrics:['ANN: HNSW / IVF / PQ','Hybrid Search','GPU: FAISS / cuVS']
  },
  {
    id:'ws-9',
    slug:null,
    name:'Системы оптимизации SQL-запросов с применением машинного обучения',
    summary:'высокий импакт, моментум остыл, диффузия низкая; горизонт 1–3 года.',
    story:'−30–70% время запросов, меньше регрессий и ручного тюнинга.',
    what:'ML для кардинальностей/стоимости/ранжирования планов, авто-тюнинг; Azure SQL/Oracle и исследовательские Bao/LEON и др.',
    techScore:'~0.50',
    novelty:0.833333,
    momentum:-2.173204,
    impact:1.910286,
    impactScore:89,
    maturity:0.1,
    metrics:['ML query planning','Auto-tuning','Azure SQL · Oracle · Bao']
  },
  {
    id:'ws-10',
    slug:null,
    name:'Ориентированные на аналитику технологии сжатия данных для колоночных и крупномасштабных систем хранения',
    summary:'высокая новизна и положительный моментум, низкая диффузия — лучшее «white space» на 12–24 мес.',
    story:'резкое снижение объёма и I/O, ускорение ETL/SQL на CPU/GPU.',
    what:'лёгкие/адаптивные/нейро-, мультиколоночные схемы сжатия, встроенные в Parquet/ORC/движки.',
    techScore:'~0.57',
    novelty:3.333333,
    momentum:2.96812,
    impact:0.262954,
    impactScore:12,
    maturity:0.06,
    metrics:['Адаптивное сжатие','Нейро-кодеки','Parquet / ORC acceleration']
  }
];

const whiteSpaceItems = whiteSpaceRaw.map((item, index)=>{
  const metrics = Array.isArray(item.metrics) ? item.metrics.filter(Boolean) : [];
  const link = item.slug ? makeLink(item.slug) : '#';
  const kpis = [
    { value: (item.techScore || '').toString(), label: 'TechScore' },
    { value: formatDecimal(item.novelty), label: 'Новизна' },
    { value: formatDecimal(item.momentum), label: 'Моментум' },
    { value: `${item.impactScore}%`, label: 'Impact (норм.)' }
  ];
  return { ...item, metrics, kpis, link, order: index + 1 };
});

<<<<<<< HEAD
const whiteSpaceBySlug = new Map();
const whiteSpaceById = new Map();
const whiteSpaceByName = new Map();
const registerWhiteSpace = (key, map, value)=>{
  if(!key){ return; }
  const normalized = key.toString().toLowerCase();
  if(!map.has(normalized)){ map.set(normalized, value); }
};

whiteSpaceItems.forEach((item)=>{
  registerWhiteSpace(cleanSlug(item.slug || ''), whiteSpaceBySlug, item);
  registerWhiteSpace(item.id, whiteSpaceById, item);
  registerWhiteSpace((item.name || '').toString().toLowerCase().replace(/\s+/g,' ').trim(), whiteSpaceByName, item);
});

const resolveWhiteSpaceForTech = (tech)=>{
  const slugKey = cleanSlug(tech.slug || '');
  if(slugKey){
    const slugKeyLc = slugKey.toLowerCase();
    const direct = whiteSpaceBySlug.get(slugKeyLc);
    if(direct){ return direct; }
    for(const [key, value] of whiteSpaceBySlug.entries()){
      if(key.includes(slugKeyLc) || slugKeyLc.includes(key)){
        return value;
      }
    }
  }
  const byId = whiteSpaceById.get((tech.id || '').toString().toLowerCase());
  if(byId){ return byId; }
  const nameKey = (tech.name || '').toString().toLowerCase().replace(/\s+/g,' ').trim();
  if(nameKey){
    const directName = whiteSpaceByName.get(nameKey);
    if(directName){ return directName; }
    for(const [key, value] of whiteSpaceByName.entries()){
      if(key.includes(nameKey) || nameKey.includes(key)){
        return value;
      }
    }
  }
  return null;
};

technologies.forEach((tech)=>{
  const match = resolveWhiteSpaceForTech(tech);
  if(!match){ return; }
  const wsMetrics = Array.isArray(match.metrics) ? match.metrics.filter(Boolean) : [];
  const wsKpis = [
    { value: (match.techScore || '').toString(), label: 'TechScore' },
    { value: formatDecimal(match.novelty), label: 'Новизна' },
    { value: formatDecimal(match.momentum), label: 'Моментум' },
    { value: `${match.impactScore}%`, label: 'Impact (норм.)' }
  ];
  tech.whiteSpace = {
    momentum: Number(match.momentum),
    novelty: Number(match.novelty),
    impact: Number(match.impact),
    impactScore: Number(match.impactScore),
    maturity: Number(match.maturity),
    story: match.story || '',
    what: match.what || '',
    techScore: match.techScore || '',
    metrics: wsMetrics,
    kpis: wsKpis
  };
});

const whiteSpaceBase = technologies.filter((item)=>{
  const ws = item.whiteSpace || {};
  return Number.isFinite(ws.momentum) && Number.isFinite(ws.novelty);
});

const whiteSpaceMaxImpact = Math.max(1, ...whiteSpaceBase.map((item)=> Number(item.whiteSpace?.impact) || 0));
const whiteSpaceMaturityRange = whiteSpaceBase.reduce((acc, item)=>{
  const value = Number(item.whiteSpace?.maturity);
=======
const whiteSpaceMaxImpact = Math.max(1, ...whiteSpaceItems.map((item)=> Number(item.impact) || 0));
const whiteSpaceMaturityRange = whiteSpaceItems.reduce((acc, item)=>{
  const value = Number(item.maturity);
>>>>>>> 9b4c6b61
  if(Number.isFinite(value)){
    if(value < acc.min){ acc.min = value; }
    if(value > acc.max){ acc.max = value; }
  }
  return acc;
}, { min: Infinity, max: -Infinity });
if(!Number.isFinite(whiteSpaceMaturityRange.min)){ whiteSpaceMaturityRange.min = 0; whiteSpaceMaturityRange.max = 1; }
const whiteSpaceBenchmark = { momentum: -2.1757546507614007, novelty: 1.7708333333333335 };

const brandEl = document.getElementById('projectBrand');
const baseBrand = 'Технологический радар';
if(brandEl){
  brandEl.textContent = baseBrand;
}
const accountBadgeEl = document.getElementById('accountBadge');
if(accountBadgeEl){
  const badgeLabel = activeAccountConfig?.themeLabel;
  if(badgeLabel){
    accountBadgeEl.textContent = badgeLabel;
    accountBadgeEl.hidden = false;
  } else {
    accountBadgeEl.hidden = true;
  }
}
if(activeAccountConfig?.pageTitle){
  document.title = activeAccountConfig.pageTitle;
} else {
  document.title = baseBrand;
}

// === РАДАР ===
const radarEl = document.getElementById('radar');
const radarEmptyEl = document.getElementById('radarEmpty');
const radarWrapEl = radarEl ? radarEl.parentElement : null;
const boardEl = document.getElementById('board');
const boardEmptyEl = document.getElementById('boardEmpty');
const whiteSpaceEl = document.getElementById('whiteSpace');
const whiteSpaceEmptyEl = document.getElementById('whiteSpaceEmpty');
const whiteSpaceAboutEl = document.getElementById('whiteSpaceAbout');
const viewToggleButtons = Array.from(document.querySelectorAll('.view-toggle__btn'));
const dashboardLinkEl = document.querySelector('.radar-dashboard-link');
const rings = [
  {id:'observe',   label:'Наблюдение', r:140, color:'#bae6fd'},
  {id:'pilot',     label:'Пилоты',     r:220, color:'#7dd3fc'},
  {id:'production',label:'Продукция',  r:300, color:'#38bdf8'},
  {id:'scale',     label:'Масштаб',    r:380, color:'#0ea5e9'}
];
const ringLabelsById = rings.reduce((acc, ring)=>{ acc[ring.id] = ring.label; return acc; }, {});
let lastRadarData = technologies;
<<<<<<< HEAD
let lastWhiteSpaceData = whiteSpaceBase;
let radarTooltipEl = null;
let radarTooltipTimer = null;
const baseByView = { radar: technologies, whitespace: whiteSpaceBase };
const filteredByView = { radar: technologies, whitespace: whiteSpaceBase };
=======
let lastWhiteSpaceData = whiteSpaceItems;
let radarTooltipEl = null;
let radarTooltipTimer = null;
const baseByView = { radar: technologies, whitespace: whiteSpaceItems };
const filteredByView = { radar: technologies, whitespace: whiteSpaceItems };
>>>>>>> 9b4c6b61
let activeView = 'radar';
let lastSearchTerms = [];

if(radarWrapEl){
  radarTooltipEl = radarWrapEl.querySelector('.radar-tooltip');
  if(!radarTooltipEl){
    radarTooltipEl = document.createElement('div');
    radarTooltipEl.className = 'radar-tooltip';
    radarTooltipEl.setAttribute('role','tooltip');
    radarTooltipEl.hidden = true;
    radarWrapEl.appendChild(radarTooltipEl);
  }
}

function hideTooltip(){
  if(!radarTooltipEl){ return; }
  if(radarTooltipTimer !== null){
    cancelAnimationFrame(radarTooltipTimer);
    radarTooltipTimer = null;
  }
  radarTooltipEl.classList.remove('is-visible');
  radarTooltipEl.hidden = true;
}

function polarToXY(cx, cy, r, angleDeg){
  const a = (angleDeg - 90) * Math.PI/180; // 0° вверх
  return { x: cx + r * Math.cos(a), y: cy + r * Math.sin(a) };
}

function renderRadar(data){
  if(!radarEl){ return; }
  const items = Array.isArray(data) ? data : [];
  lastRadarData = items;
  const w = radarEl.clientWidth || radarEl.offsetWidth || 800;
  const h = radarEl.clientHeight || radarEl.offsetHeight || 520;
  hideTooltip();
  const cx = w/2, cy = h/2;
  const maxR = Math.min(w,h)/2 - 36;
  const scale = maxR / rings[rings.length-1].r;

  const svg = document.createElementNS('http://www.w3.org/2000/svg','svg');
  svg.setAttribute('viewBox', `0 0 ${w} ${h}`);

  const ringGroup = document.createElementNS(svg.namespaceURI,'g');
  rings.forEach((r, idx)=>{
    const R = r.r * scale;
    const c = document.createElementNS(svg.namespaceURI,'circle');
    c.setAttribute('cx', cx); c.setAttribute('cy', cy); c.setAttribute('r', R);
    c.setAttribute('class','ring-zone');
    c.setAttribute('fill', idx % 2 === 0 ? 'rgba(37,99,235,.09)' : 'rgba(37,99,235,.05)');
    ringGroup.appendChild(c);

    const t = document.createElementNS(svg.namespaceURI,'text');
    t.setAttribute('x', cx);
    t.setAttribute('y', Math.max(18, cy - R + 14));
    t.setAttribute('class','ring-label');
    t.setAttribute('text-anchor','middle');
    t.textContent = r.label;
    ringGroup.appendChild(t);
  });
  svg.appendChild(ringGroup);

  const axes = document.createElementNS(svg.namespaceURI,'g');
  const axisCount = 8;
  for(let i=0;i<axisCount;i++){
    const angle = (360/axisCount)*i;
    const end = polarToXY(cx, cy, rings[rings.length-1].r * scale, angle);
    const line = document.createElementNS(svg.namespaceURI,'line');
    line.setAttribute('x1', cx); line.setAttribute('y1', cy);
    line.setAttribute('x2', end.x); line.setAttribute('y2', end.y);
    line.setAttribute('class','axis-line');
    axes.appendChild(line);
  }
  svg.appendChild(axes);

  if(!items.length){
    radarEl.innerHTML = '';
    radarEl.appendChild(svg);
    hideTooltip();
    return;
  }

  items.forEach((item, idx)=>{
    const R = (rings.find(r=>r.id===item.ring)?.r || rings[0].r) * scale;
    const pos = polarToXY(cx, cy, R, item.angle || (40 + idx*30));
    const orderLabel = (item.order || idx + 1).toString().padStart(2,'0');

    const g = document.createElementNS(svg.namespaceURI,'g');
    g.setAttribute('class','dot');
    g.setAttribute('data-id', item.id);
    g.setAttribute('data-order', orderLabel);

    const circle = document.createElementNS(svg.namespaceURI,'circle');
    circle.setAttribute('cx', pos.x); circle.setAttribute('cy', pos.y); circle.setAttribute('r', 14);
    circle.setAttribute('fill','var(--accent)');
    circle.setAttribute('stroke','var(--accent-strong)');
    circle.setAttribute('stroke-width','1');
    circle.setAttribute('aria-hidden','true');
    g.appendChild(circle);

    const label = document.createElementNS(svg.namespaceURI,'text');
    label.setAttribute('class','dot-label');
    label.setAttribute('x', pos.x);
    label.setAttribute('y', pos.y + 1);
    label.setAttribute('pointer-events','none');
    label.textContent = orderLabel;
    g.appendChild(label);

    const go = ()=> window.location.href = item.link;
    g.addEventListener('click', go);
    g.setAttribute('role','link'); g.setAttribute('tabindex','0');
    g.addEventListener('keydown', (e)=>{ if(e.key==='Enter') go(); });

    const textParts = [
      item.summary,
      ...(item.metrics || []),
      ...((item.kpis || []).map((kpi)=> `${kpi.value || ''} ${kpi.label || ''}`.trim()))
    ];
    const ariaSummary = textParts.filter(Boolean).join('. ');
    g.setAttribute('aria-label', ariaSummary ? `${orderLabel}. ${item.name}. ${ariaSummary}` : `${orderLabel}. ${item.name}`);

    const showTooltip = ()=>{
      if(!radarTooltipEl || !radarWrapEl){ return; }
      const summaryHtml = item.summary ? `<p class="tooltip-summary">${item.summary}</p>` : '';
      const tagsHtml = (item.metrics || [])
        .slice(0,6)
        .map((m)=>`<span class="tooltip-tag">${m}</span>`)
        .join('');
      const tagsBlock = tagsHtml ? `<div class="tooltip-tags">${tagsHtml}</div>` : '';
      const kpiHtml = (item.kpis || [])
        .slice(0,4)
        .map((kpi)=>{
          const value = kpi.value || '';
          const label = kpi.label || '';
          return `<li class="tooltip-kpi"><span class="kpi-value">${value}</span><span>${label}</span></li>`;
        })
        .join('');
      const kpiBlock = kpiHtml ? `<ul class="tooltip-kpis">${kpiHtml}</ul>` : '';
      radarTooltipEl.innerHTML = `<strong>${orderLabel}. ${item.name}</strong>${summaryHtml}${tagsBlock}${kpiBlock}`;
      const wrapRect = radarWrapEl.getBoundingClientRect();
      const svgRect = svg.getBoundingClientRect();
      const scaleX = svgRect.width / w;
      const scaleY = svgRect.height / h;
      const left = svgRect.left - wrapRect.left + pos.x * scaleX;
      const top = svgRect.top - wrapRect.top + pos.y * scaleY;
      radarTooltipEl.style.left = `${left}px`;
      radarTooltipEl.style.top = `${top}px`;
      radarTooltipEl.hidden = false;
      if(radarTooltipTimer !== null){ cancelAnimationFrame(radarTooltipTimer); }
      radarTooltipTimer = requestAnimationFrame(()=>{
        radarTooltipEl.classList.add('is-visible');
        radarTooltipTimer = null;
      });
    };
    g.addEventListener('mouseenter', showTooltip);
    g.addEventListener('focus', showTooltip);
    g.addEventListener('mouseleave', hideTooltip);
    g.addEventListener('blur', hideTooltip);
    g.addEventListener('touchstart', showTooltip, { passive: true });
    g.addEventListener('touchend', hideTooltip);
    g.addEventListener('touchcancel', hideTooltip);

    svg.appendChild(g);
  });

  radarEl.innerHTML = '';
  radarEl.appendChild(svg);
  hideTooltip();
}

const svgNS = 'http://www.w3.org/2000/svg';

const hexToRgb = (hex)=>{
  const cleaned = (hex || '').toString().replace('#','').trim();
  if(!cleaned){ return { r:37, g:99, b:235 }; }
  const normalized = cleaned.length === 3
    ? cleaned.split('').map((ch)=> ch + ch).join('')
    : cleaned.padEnd(6,'0').slice(0,6);
  const num = Number.parseInt(normalized, 16);
  if(Number.isNaN(num)){ return { r:37, g:99, b:235 }; }
  return { r:(num >> 16) & 255, g:(num >> 8) & 255, b:num & 255 };
};

const mixColors = (from, to, t)=>{
  const start = hexToRgb(from);
  const end = hexToRgb(to);
  const ratio = Math.min(Math.max(t, 0), 1);
  const r = Math.round(start.r + (end.r - start.r) * ratio);
  const g = Math.round(start.g + (end.g - start.g) * ratio);
  const b = Math.round(start.b + (end.b - start.b) * ratio);
<<<<<<< HEAD
  return { r, g, b };
};

const toRgbString = ({ r, g, b })=> `rgb(${r}, ${g}, ${b})`;
const toRgbaString = ({ r, g, b }, alpha = 1)=> `rgba(${r}, ${g}, ${b}, ${alpha})`;

=======
  return `rgb(${r}, ${g}, ${b})`;
};

>>>>>>> 9b4c6b61
const colorFromMaturity = (value)=>{
  const min = whiteSpaceMaturityRange.min;
  const max = whiteSpaceMaturityRange.max;
  if(!Number.isFinite(value)){ value = min; }
  if(!Number.isFinite(min) || !Number.isFinite(max) || max <= min){
<<<<<<< HEAD
    return toRgbaString(hexToRgb('#2563eb'), 0.48);
  }
  const ratio = Math.min(Math.max((value - min) / (max - min), 0), 1);
  const base = mixColors('#cbd5f5', '#2563eb', ratio * 0.9);
  return toRgbaString(base, 0.48 + ratio * 0.18);
=======
    return 'rgb(37, 99, 235)';
  }
  const ratio = Math.min(Math.max((value - min) / (max - min), 0), 1);
  return mixColors('#60a5fa', '#1d4ed8', ratio);
>>>>>>> 9b4c6b61
};

function renderWhiteSpace(data){
  if(!whiteSpaceEl){ return; }
  const items = Array.isArray(data) ? data : [];
  lastWhiteSpaceData = items;
  const width = whiteSpaceEl.clientWidth || whiteSpaceEl.offsetWidth || 800;
  const height = whiteSpaceEl.clientHeight || whiteSpaceEl.offsetHeight || 560;
  whiteSpaceEl.innerHTML = '';
  hideTooltip();

  const padding = { top: 42, right: 44, bottom: 74, left: 86 };
  const innerWidth = Math.max(0, width - padding.left - padding.right);
  const innerHeight = Math.max(0, height - padding.top - padding.bottom);

<<<<<<< HEAD
  const xValues = items.map((item)=> Number(item.whiteSpace?.momentum)).filter(Number.isFinite);
  const yValues = items.map((item)=> Number(item.whiteSpace?.novelty)).filter(Number.isFinite);
=======
  const xValues = items.map((item)=> Number(item.momentum)).filter(Number.isFinite);
  const yValues = items.map((item)=> Number(item.novelty)).filter(Number.isFinite);
>>>>>>> 9b4c6b61
  let xMin = xValues.length ? Math.min(...xValues) : -4;
  let xMax = xValues.length ? Math.max(...xValues) : 3;
  let yMin = yValues.length ? Math.min(...yValues) : 0;
  let yMax = yValues.length ? Math.max(...yValues) : 3;
  const xMargin = xValues.length ? Math.max(0.6, (xMax - xMin) * 0.12) : 1;
  const yMargin = yValues.length ? Math.max(0.4, (yMax - yMin) * 0.12) : 0.6;
  xMin -= xMargin;
  xMax += xMargin;
  yMin = Math.max(0, yMin - yMargin);
  yMax += yMargin;
  const xRange = xMax - xMin || 1;
  const yRange = yMax - yMin || 1;
  const scaleX = (value)=> padding.left + ((value - xMin) / xRange) * innerWidth;
  const scaleY = (value)=> padding.top + innerHeight - ((value - yMin) / yRange) * innerHeight;

  const svg = document.createElementNS(svgNS, 'svg');
  svg.setAttribute('viewBox', `0 0 ${width} ${height}`);

  const defs = document.createElementNS(svgNS, 'defs');
  const gradientId = `wsGrad-${Math.random().toString(36).slice(2,8)}`;
  const gradient = document.createElementNS(svgNS, 'linearGradient');
  gradient.setAttribute('id', gradientId);
  gradient.setAttribute('x1','0%');
  gradient.setAttribute('y1','0%');
  gradient.setAttribute('x2','100%');
  gradient.setAttribute('y2','100%');
  const stopStart = document.createElementNS(svgNS,'stop');
  stopStart.setAttribute('offset','0%');
<<<<<<< HEAD
  stopStart.setAttribute('stop-color','rgba(148,163,184,0.18)');
  gradient.appendChild(stopStart);
  const stopEnd = document.createElementNS(svgNS,'stop');
  stopEnd.setAttribute('offset','100%');
  stopEnd.setAttribute('stop-color','rgba(15,23,42,0.04)');
=======
  stopStart.setAttribute('stop-color','rgba(96,165,250,0.24)');
  gradient.appendChild(stopStart);
  const stopEnd = document.createElementNS(svgNS,'stop');
  stopEnd.setAttribute('offset','100%');
  stopEnd.setAttribute('stop-color','rgba(37,99,235,0.05)');
>>>>>>> 9b4c6b61
  gradient.appendChild(stopEnd);
  defs.appendChild(gradient);
  svg.appendChild(defs);

  const background = document.createElementNS(svgNS,'rect');
  background.setAttribute('x', 0);
  background.setAttribute('y', 0);
  background.setAttribute('width', width);
  background.setAttribute('height', height);
  background.setAttribute('fill', `url(#${gradientId})`);
  svg.appendChild(background);

  let benchmarkRect = null;
  let benchmarkX = null;
  let benchmarkY = null;
  if(Number.isFinite(whiteSpaceBenchmark.momentum) && Number.isFinite(whiteSpaceBenchmark.novelty)){
    benchmarkX = Math.min(width - padding.right, Math.max(padding.left, scaleX(whiteSpaceBenchmark.momentum)));
    benchmarkY = Math.max(padding.top, Math.min(height - padding.bottom, scaleY(whiteSpaceBenchmark.novelty)));
    const highlight = document.createElementNS(svgNS,'rect');
    highlight.setAttribute('x', benchmarkX);
    highlight.setAttribute('y', padding.top);
    highlight.setAttribute('width', Math.max(0, (width - padding.right) - benchmarkX));
    highlight.setAttribute('height', Math.max(0, benchmarkY - padding.top));
<<<<<<< HEAD
    highlight.setAttribute('fill','rgba(148,163,184,0.14)');
    highlight.setAttribute('stroke','rgba(59,130,246,0.22)');
=======
    highlight.setAttribute('fill','rgba(37,99,235,0.08)');
    highlight.setAttribute('stroke','rgba(37,99,235,0.16)');
>>>>>>> 9b4c6b61
    highlight.setAttribute('stroke-dasharray','6 6');
    highlight.setAttribute('rx', 14);
    svg.appendChild(highlight);
    benchmarkRect = highlight;
  }

  const gridGroup = document.createElementNS(svgNS,'g');
  gridGroup.setAttribute('fill','none');
  const xTickStart = Math.ceil(xMin);
  const xTickEnd = Math.floor(xMax);
  for(let tick = xTickStart; tick <= xTickEnd; tick++){
    const xPos = scaleX(tick);
    const line = document.createElementNS(svgNS,'line');
    line.setAttribute('x1', xPos);
    line.setAttribute('y1', padding.top);
    line.setAttribute('x2', xPos);
    line.setAttribute('y2', height - padding.bottom);
    line.setAttribute('class','whitespace-grid-line');
    gridGroup.appendChild(line);
    const label = document.createElementNS(svgNS,'text');
    label.setAttribute('class','whitespace-axis-tick');
    label.setAttribute('x', xPos);
    label.setAttribute('y', height - padding.bottom + 28);
    label.setAttribute('text-anchor','middle');
    label.textContent = tick.toString().replace('-', '−');
    gridGroup.appendChild(label);
  }
  const yTickStart = Math.ceil(yMin);
  const yTickEnd = Math.floor(yMax);
  for(let tick = yTickStart; tick <= yTickEnd; tick++){
    const yPos = scaleY(tick);
    const line = document.createElementNS(svgNS,'line');
    line.setAttribute('x1', padding.left);
    line.setAttribute('y1', yPos);
    line.setAttribute('x2', width - padding.right);
    line.setAttribute('y2', yPos);
    line.setAttribute('class','whitespace-grid-line');
    gridGroup.appendChild(line);
    const label = document.createElementNS(svgNS,'text');
    label.setAttribute('class','whitespace-axis-tick');
    label.setAttribute('x', padding.left - 18);
    label.setAttribute('y', yPos + 4);
    label.setAttribute('text-anchor','end');
    label.textContent = tick.toString().replace('-', '−');
    gridGroup.appendChild(label);
<<<<<<< HEAD
=======
  }
  svg.appendChild(gridGroup);

  if(benchmarkRect){
    const vGuide = document.createElementNS(svgNS,'line');
    vGuide.setAttribute('x1', benchmarkX);
    vGuide.setAttribute('y1', padding.top);
    vGuide.setAttribute('x2', benchmarkX);
    vGuide.setAttribute('y2', height - padding.bottom);
    vGuide.setAttribute('class','whitespace-guideline');
    svg.appendChild(vGuide);
    const hGuide = document.createElementNS(svgNS,'line');
    hGuide.setAttribute('x1', padding.left);
    hGuide.setAttribute('y1', benchmarkY);
    hGuide.setAttribute('x2', width - padding.right);
    hGuide.setAttribute('y2', benchmarkY);
    hGuide.setAttribute('class','whitespace-guideline');
    svg.appendChild(hGuide);

    const calloutGroup = document.createElementNS(svgNS,'g');
    let calloutX = Math.min(width - padding.right - 20, benchmarkX + 20);
    let calloutY = benchmarkY - 24;
    if(calloutY < padding.top + 24){
      calloutY = Math.min(height - padding.bottom - 24, benchmarkY + 32);
    }
    const calloutText = document.createElementNS(svgNS,'text');
    calloutText.setAttribute('class','whitespace-callout');
    calloutText.setAttribute('x', calloutX);
    calloutText.setAttribute('y', calloutY);
    calloutText.textContent = 'Зона White Space';
    calloutGroup.appendChild(calloutText);
    svg.appendChild(calloutGroup);
    const bbox = calloutText.getBBox();
    const padX = 10;
    const padY = 6;
    const calloutRect = document.createElementNS(svgNS,'rect');
    calloutRect.setAttribute('x', bbox.x - padX);
    calloutRect.setAttribute('y', bbox.y - padY);
    calloutRect.setAttribute('width', bbox.width + padX * 2);
    calloutRect.setAttribute('height', bbox.height + padY * 2);
    calloutRect.setAttribute('rx', 8);
    calloutRect.setAttribute('fill','rgba(37,99,235,0.18)');
    calloutRect.setAttribute('stroke','rgba(37,99,235,0.35)');
    calloutRect.setAttribute('stroke-width','1');
    calloutGroup.insertBefore(calloutRect, calloutText);
  }

  const axisGroup = document.createElementNS(svgNS,'g');
  const xAxisLine = document.createElementNS(svgNS,'line');
  xAxisLine.setAttribute('x1', padding.left);
  xAxisLine.setAttribute('y1', height - padding.bottom);
  xAxisLine.setAttribute('x2', width - padding.right);
  xAxisLine.setAttribute('y2', height - padding.bottom);
  xAxisLine.setAttribute('class','whitespace-axis-line');
  axisGroup.appendChild(xAxisLine);
  const yAxisLine = document.createElementNS(svgNS,'line');
  yAxisLine.setAttribute('x1', padding.left);
  yAxisLine.setAttribute('y1', padding.top);
  yAxisLine.setAttribute('x2', padding.left);
  yAxisLine.setAttribute('y2', height - padding.bottom);
  yAxisLine.setAttribute('class','whitespace-axis-line');
  axisGroup.appendChild(yAxisLine);
  svg.appendChild(axisGroup);

  const xLabel = document.createElementNS(svgNS,'text');
  xLabel.setAttribute('class','whitespace-axis-label');
  xLabel.setAttribute('x', padding.left + innerWidth / 2);
  xLabel.setAttribute('y', height - padding.bottom + 52);
  xLabel.setAttribute('text-anchor','middle');
  xLabel.textContent = 'Моментум';
  svg.appendChild(xLabel);

  const yLabel = document.createElementNS(svgNS,'text');
  yLabel.setAttribute('class','whitespace-axis-label');
  yLabel.setAttribute('transform', `rotate(-90 ${padding.left - 58} ${padding.top + innerHeight / 2})`);
  yLabel.setAttribute('x', padding.left - 58);
  yLabel.setAttribute('y', padding.top + innerHeight / 2);
  yLabel.setAttribute('text-anchor','middle');
  yLabel.textContent = 'Новизна';
  svg.appendChild(yLabel);

  const bubbleGroup = document.createElementNS(svgNS,'g');
  svg.appendChild(bubbleGroup);

  items.forEach((item, idx)=>{
    const momentum = Number(item.momentum);
    const novelty = Number(item.novelty);
    if(!Number.isFinite(momentum) || !Number.isFinite(novelty)){ return; }
    const x = scaleX(momentum);
    const y = scaleY(novelty);
    const impact = Number(item.impact);
    const impactRatio = whiteSpaceMaxImpact ? Math.max(0, (impact || 0) / whiteSpaceMaxImpact) : 0;
    const radius = 18 + Math.sqrt(impactRatio) * 26;
    const maturity = Number(item.maturity);
    const fillColor = colorFromMaturity(maturity);
    const strokeColor = mixColors('#1d4ed8', '#0f172a', Math.min(1, Math.max(0, (Number.isFinite(maturity) ? (maturity - whiteSpaceMaturityRange.min) / ((whiteSpaceMaturityRange.max - whiteSpaceMaturityRange.min) || 1) : 0.5) + 0.1)));

    const group = document.createElementNS(svgNS,'g');
    group.setAttribute('class','dot');
    group.setAttribute('data-id', item.id || `ws-${idx + 1}`);

    const circle = document.createElementNS(svgNS,'circle');
    circle.setAttribute('cx', x);
    circle.setAttribute('cy', y);
    circle.setAttribute('r', radius);
    circle.setAttribute('fill', fillColor);
    circle.setAttribute('stroke', strokeColor);
    circle.setAttribute('stroke-width', '1.6');
    circle.setAttribute('aria-hidden','true');
    circle.style.filter = 'drop-shadow(0 12px 32px rgba(37,99,235,0.22))';
    group.appendChild(circle);

    const orderLabel = (item.order || idx + 1).toString().padStart(2,'0');
    const label = document.createElementNS(svgNS,'text');
    label.setAttribute('class','dot-label');
    label.setAttribute('x', x);
    label.setAttribute('y', y + 1);
    label.textContent = orderLabel;
    group.appendChild(label);

    const go = ()=>{
      if(item.link && item.link !== '#'){
        window.location.href = item.link;
      }
    };

    group.setAttribute('role','link');
    group.setAttribute('tabindex','0');
    group.addEventListener('click', (event)=>{
      if(item.link && item.link !== '#'){
        event.preventDefault();
        go();
      }
    });
    group.addEventListener('keydown', (event)=>{
      if((event.key === 'Enter' || event.key === ' ') && item.link && item.link !== '#'){
        event.preventDefault();
        go();
      }
    });

    const showTooltip = ()=>{
      if(!radarTooltipEl || !radarWrapEl){ return; }
      const summaryParts = [];
      if(item.story){ summaryParts.push(`<p class="tooltip-summary"><span class="tooltip-caption">Зачем</span>${item.story}</p>`); }
      if(item.what){ summaryParts.push(`<p class="tooltip-summary"><span class="tooltip-caption">Что</span>${item.what}</p>`); }
      if(item.summary){ summaryParts.push(`<p class="tooltip-summary">${item.summary}</p>`); }
      const summaryHtml = summaryParts.join('');
      const tagsHtml = (item.metrics || []).slice(0,6).map((m)=>`<span class="tooltip-tag">${m}</span>`).join('');
      const tagsBlock = tagsHtml ? `<div class="tooltip-tags">${tagsHtml}</div>` : '';
      const kpiHtml = (item.kpis || []).slice(0,4)
        .map((kpi)=>{
          const value = (kpi.value || '').toString();
          const labelText = (kpi.label || '').toString();
          return `<li class="tooltip-kpi"><span class="kpi-value">${value}</span><span>${labelText}</span></li>`;
        })
        .join('');
      const kpiBlock = kpiHtml ? `<ul class="tooltip-kpis">${kpiHtml}</ul>` : '';
      radarTooltipEl.innerHTML = `<strong>${orderLabel}. ${item.name}</strong>${summaryHtml}${tagsBlock}${kpiBlock}`;
      const wrapRect = radarWrapEl.getBoundingClientRect();
      const svgRect = svg.getBoundingClientRect();
      const scaleXFactor = svgRect.width / width;
      const scaleYFactor = svgRect.height / height;
      const left = svgRect.left - wrapRect.left + x * scaleXFactor;
      const top = svgRect.top - wrapRect.top + y * scaleYFactor;
      radarTooltipEl.style.left = `${left}px`;
      radarTooltipEl.style.top = `${top}px`;
      radarTooltipEl.hidden = false;
      if(radarTooltipTimer !== null){ cancelAnimationFrame(radarTooltipTimer); }
      radarTooltipTimer = requestAnimationFrame(()=>{
        radarTooltipEl.classList.add('is-visible');
        radarTooltipTimer = null;
      });
    };

    group.addEventListener('mouseenter', showTooltip);
    group.addEventListener('focus', showTooltip);
    group.addEventListener('mouseleave', hideTooltip);
    group.addEventListener('blur', hideTooltip);
    group.addEventListener('touchstart', showTooltip, { passive: true });
    group.addEventListener('touchend', hideTooltip);
    group.addEventListener('touchcancel', hideTooltip);

    bubbleGroup.appendChild(group);
  });

  whiteSpaceEl.appendChild(svg);
}

const normalizeText = (value)=> (value ?? '').toString().toLowerCase();

function filterList(list, terms){
  const items = Array.isArray(list) ? list : [];
  if(!terms.length){ return items; }
  const normalizedTerms = terms.map(normalizeText);
  const makeBag = (t)=>{
    const parts = [
      t.name,
      t.slug,
      t.ring,
      ringLabelsById[t.ring],
      t.summary,
      t.story,
      t.what,
      t.techScore,
      Number.isFinite(Number(t.novelty)) ? formatDecimal(t.novelty) : t.novelty,
      Number.isFinite(Number(t.momentum)) ? formatDecimal(t.momentum) : t.momentum,
      t.impactScore,
      ...(t.metrics || t.keys || []),
      ...((t.kpis || []).flatMap((k)=> [k.value, k.label]))
    ]
      .filter(Boolean)
      .map(normalizeText)
      .join(' ');
    return parts;
  };
  let result = items.filter((t)=>{
    const bag = makeBag(t);
    return normalizedTerms.every((term)=> bag.includes(term));
  });
  if(!result.length){
    result = items.filter((t)=>{
      const bag = makeBag(t);
      return normalizedTerms.some((term)=> bag.includes(term));
    });
  }
  return result;
}

function updateToggleButtons(){
  viewToggleButtons.forEach((btn)=>{
    const btnView = btn.getAttribute('data-view');
    const isActive = btnView === activeView;
    btn.classList.toggle('is-active', isActive);
    btn.setAttribute('aria-selected', isActive ? 'true' : 'false');
    btn.setAttribute('tabindex', isActive ? '0' : '-1');
  });
}

function updateEmptyStates(){
  const radarItems = filteredByView.radar || [];
  const wsItems = filteredByView.whitespace || [];
  if(radarEmptyEl){
    radarEmptyEl.hidden = activeView !== 'radar' || radarItems.length > 0;
  }
  if(whiteSpaceEmptyEl){
    whiteSpaceEmptyEl.hidden = activeView !== 'whitespace' || wsItems.length > 0;
>>>>>>> 9b4c6b61
  }
  svg.appendChild(gridGroup);

  if(benchmarkRect){
    const vGuide = document.createElementNS(svgNS,'line');
    vGuide.setAttribute('x1', benchmarkX);
    vGuide.setAttribute('y1', padding.top);
    vGuide.setAttribute('x2', benchmarkX);
    vGuide.setAttribute('y2', height - padding.bottom);
    vGuide.setAttribute('class','whitespace-guideline');
    svg.appendChild(vGuide);
    const hGuide = document.createElementNS(svgNS,'line');
    hGuide.setAttribute('x1', padding.left);
    hGuide.setAttribute('y1', benchmarkY);
    hGuide.setAttribute('x2', width - padding.right);
    hGuide.setAttribute('y2', benchmarkY);
    hGuide.setAttribute('class','whitespace-guideline');
    svg.appendChild(hGuide);

    const calloutGroup = document.createElementNS(svgNS,'g');
    let calloutX = Math.min(width - padding.right - 20, benchmarkX + 20);
    let calloutY = benchmarkY - 24;
    if(calloutY < padding.top + 24){
      calloutY = Math.min(height - padding.bottom - 24, benchmarkY + 32);
    }
    const calloutText = document.createElementNS(svgNS,'text');
    calloutText.setAttribute('class','whitespace-callout');
    calloutText.setAttribute('x', calloutX);
    calloutText.setAttribute('y', calloutY);
    calloutText.textContent = 'Зона White Space';
    calloutGroup.appendChild(calloutText);
    svg.appendChild(calloutGroup);
    const bbox = calloutText.getBBox();
    const padX = 10;
    const padY = 6;
    const calloutRect = document.createElementNS(svgNS,'rect');
    calloutRect.setAttribute('x', bbox.x - padX);
    calloutRect.setAttribute('y', bbox.y - padY);
    calloutRect.setAttribute('width', bbox.width + padX * 2);
    calloutRect.setAttribute('height', bbox.height + padY * 2);
    calloutRect.setAttribute('rx', 8);
    calloutRect.setAttribute('fill','rgba(148,163,184,0.24)');
    calloutRect.setAttribute('stroke','rgba(59,130,246,0.28)');
    calloutRect.setAttribute('stroke-width','1');
    calloutGroup.insertBefore(calloutRect, calloutText);
  }

  const axisGroup = document.createElementNS(svgNS,'g');
  const xAxisLine = document.createElementNS(svgNS,'line');
  xAxisLine.setAttribute('x1', padding.left);
  xAxisLine.setAttribute('y1', height - padding.bottom);
  xAxisLine.setAttribute('x2', width - padding.right);
  xAxisLine.setAttribute('y2', height - padding.bottom);
  xAxisLine.setAttribute('class','whitespace-axis-line');
  axisGroup.appendChild(xAxisLine);
  const yAxisLine = document.createElementNS(svgNS,'line');
  yAxisLine.setAttribute('x1', padding.left);
  yAxisLine.setAttribute('y1', padding.top);
  yAxisLine.setAttribute('x2', padding.left);
  yAxisLine.setAttribute('y2', height - padding.bottom);
  yAxisLine.setAttribute('class','whitespace-axis-line');
  axisGroup.appendChild(yAxisLine);
  svg.appendChild(axisGroup);

  const xLabel = document.createElementNS(svgNS,'text');
  xLabel.setAttribute('class','whitespace-axis-label');
  xLabel.setAttribute('x', padding.left + innerWidth / 2);
  xLabel.setAttribute('y', height - padding.bottom + 52);
  xLabel.setAttribute('text-anchor','middle');
  xLabel.textContent = 'Моментум';
  svg.appendChild(xLabel);

  const yLabel = document.createElementNS(svgNS,'text');
  yLabel.setAttribute('class','whitespace-axis-label');
  yLabel.setAttribute('transform', `rotate(-90 ${padding.left - 58} ${padding.top + innerHeight / 2})`);
  yLabel.setAttribute('x', padding.left - 58);
  yLabel.setAttribute('y', padding.top + innerHeight / 2);
  yLabel.setAttribute('text-anchor','middle');
  yLabel.textContent = 'Новизна';
  svg.appendChild(yLabel);

  const bubbleGroup = document.createElementNS(svgNS,'g');
  svg.appendChild(bubbleGroup);

  items.forEach((item, idx)=>{
    const ws = item.whiteSpace || {};
    const momentum = Number(ws.momentum);
    const novelty = Number(ws.novelty);
    if(!Number.isFinite(momentum) || !Number.isFinite(novelty)){ return; }
    const x = scaleX(momentum);
    const y = scaleY(novelty);
    const impact = Number(ws.impact);
    const impactRatio = whiteSpaceMaxImpact ? Math.max(0, (impact || 0) / whiteSpaceMaxImpact) : 0;
    const radius = 18 + Math.sqrt(impactRatio) * 26;
    const maturity = Number(ws.maturity);
    const fillColor = colorFromMaturity(maturity);
    const strokeBlend = mixColors('#475569', '#0f172a', Math.min(1, Math.max(0, Number.isFinite(maturity)
      ? (maturity - whiteSpaceMaturityRange.min) / ((whiteSpaceMaturityRange.max - whiteSpaceMaturityRange.min) || 1)
      : 0.5)));
    const strokeColor = toRgbaString(strokeBlend, 0.75);

    const group = document.createElementNS(svgNS,'g');
    group.setAttribute('class','dot');
    group.setAttribute('data-id', item.id || ws.id || `ws-${idx + 1}`);

    const circle = document.createElementNS(svgNS,'circle');
    circle.setAttribute('cx', x);
    circle.setAttribute('cy', y);
    circle.setAttribute('r', radius);
    circle.setAttribute('fill', fillColor);
    circle.setAttribute('stroke', strokeColor);
    circle.setAttribute('stroke-width', '1.4');
    circle.setAttribute('aria-hidden','true');
    circle.style.filter = 'drop-shadow(0 14px 34px rgba(15,23,42,0.16))';
    group.appendChild(circle);

    const orderLabel = (item.order || idx + 1).toString().padStart(2,'0');
    const label = document.createElementNS(svgNS,'text');
    label.setAttribute('class','dot-label');
    label.setAttribute('x', x);
    label.setAttribute('y', y + 1);
    label.textContent = orderLabel;
    group.appendChild(label);

    const go = ()=>{
      if(item.link && item.link !== '#'){
        window.location.href = item.link;
      }
    };

    group.setAttribute('role','link');
    group.setAttribute('tabindex','0');
    group.addEventListener('click', (event)=>{
      if(item.link && item.link !== '#'){
        event.preventDefault();
        go();
      }
    });
    group.addEventListener('keydown', (event)=>{
      if((event.key === 'Enter' || event.key === ' ') && item.link && item.link !== '#'){
        event.preventDefault();
        go();
      }
    });

    const showTooltip = ()=>{
      if(!radarTooltipEl || !radarWrapEl){ return; }
      const summaryParts = [];
      if(ws.story){ summaryParts.push(`<p class="tooltip-summary"><span class="tooltip-caption">Зачем</span>${ws.story}</p>`); }
      if(ws.what){ summaryParts.push(`<p class="tooltip-summary"><span class="tooltip-caption">Что</span>${ws.what}</p>`); }
      if(item.summary){ summaryParts.push(`<p class="tooltip-summary">${item.summary}</p>`); }
      const summaryHtml = summaryParts.join('');
      const metricTags = (item.metrics && item.metrics.length ? item.metrics : ws.metrics || []);
      const tagsHtml = metricTags.slice(0,6).map((m)=>`<span class="tooltip-tag">${m}</span>`).join('');
      const tagsBlock = tagsHtml ? `<div class="tooltip-tags">${tagsHtml}</div>` : '';
      const baseKpis = Array.isArray(item.kpis) ? item.kpis : [];
      const wsKpis = Array.isArray(ws.kpis) ? ws.kpis : [];
      const mergedKpis = [...baseKpis];
      wsKpis.forEach((kpi)=>{
        const key = `${kpi.value || ''}|${kpi.label || ''}`.toLowerCase();
        const exists = mergedKpis.some((base)=> `${base.value || ''}|${base.label || ''}`.toLowerCase() === key);
        if(!exists){ mergedKpis.push(kpi); }
      });
      const kpiHtml = mergedKpis
        .filter((kpi)=> (kpi.value || kpi.label))
        .slice(0,6)
        .map((kpi)=>{
          const value = (kpi.value || '').toString();
          const labelText = (kpi.label || '').toString();
          return `<li class="tooltip-kpi"><span class="kpi-value">${value}</span><span>${labelText}</span></li>`;
        })
        .join('');
      const kpiBlock = kpiHtml ? `<ul class="tooltip-kpis">${kpiHtml}</ul>` : '';
      radarTooltipEl.innerHTML = `<strong>${orderLabel}. ${item.name}</strong>${summaryHtml}${tagsBlock}${kpiBlock}`;
      const wrapRect = radarWrapEl.getBoundingClientRect();
      const svgRect = svg.getBoundingClientRect();
      const scaleXFactor = svgRect.width / width;
      const scaleYFactor = svgRect.height / height;
      const left = svgRect.left - wrapRect.left + x * scaleXFactor;
      const top = svgRect.top - wrapRect.top + y * scaleYFactor;
      radarTooltipEl.style.left = `${left}px`;
      radarTooltipEl.style.top = `${top}px`;
      radarTooltipEl.hidden = false;
      if(radarTooltipTimer !== null){ cancelAnimationFrame(radarTooltipTimer); }
      radarTooltipTimer = requestAnimationFrame(()=>{
        radarTooltipEl.classList.add('is-visible');
        radarTooltipTimer = null;
      });
    };

    group.addEventListener('mouseenter', showTooltip);
    group.addEventListener('focus', showTooltip);
    group.addEventListener('mouseleave', hideTooltip);
    group.addEventListener('blur', hideTooltip);
    group.addEventListener('touchstart', showTooltip, { passive: true });
    group.addEventListener('touchend', hideTooltip);
    group.addEventListener('touchcancel', hideTooltip);

    bubbleGroup.appendChild(group);
  });

  whiteSpaceEl.appendChild(svg);
}

const normalizeText = (value)=> (value ?? '').toString().toLowerCase();

function filterList(list, terms){
  const items = Array.isArray(list) ? list : [];
  if(!terms.length){ return items; }
  const normalizedTerms = terms.map(normalizeText);
  const makeBag = (t)=>{
    const ws = t.whiteSpace || {};
    const baseKpis = Array.isArray(t.kpis) ? t.kpis : [];
    const wsKpis = Array.isArray(ws.kpis) ? ws.kpis : [];
    const wsMetrics = Array.isArray(ws.metrics) ? ws.metrics : [];
    const parts = [
      t.name,
      t.slug,
      t.ring,
      ringLabelsById[t.ring],
      t.summary,
      ws.story,
      ws.what,
      ws.techScore,
      Number.isFinite(Number(ws.novelty)) ? formatDecimal(ws.novelty) : ws.novelty,
      Number.isFinite(Number(ws.momentum)) ? formatDecimal(ws.momentum) : ws.momentum,
      ws.impactScore,
      ...(t.metrics || t.keys || []),
      ...wsMetrics,
      ...baseKpis.flatMap((k)=> [k.value, k.label]),
      ...wsKpis.flatMap((k)=> [k.value, k.label])
    ]
      .filter(Boolean)
      .map(normalizeText)
      .join(' ');
    return parts;
  };
  let result = items.filter((t)=>{
    const bag = makeBag(t);
    return normalizedTerms.every((term)=> bag.includes(term));
  });
  if(!result.length){
    result = items.filter((t)=>{
      const bag = makeBag(t);
      return normalizedTerms.some((term)=> bag.includes(term));
    });
  }
  return result;
}

function updateToggleButtons(){
  viewToggleButtons.forEach((btn)=>{
    const btnView = btn.getAttribute('data-view');
    const isActive = btnView === activeView;
    btn.classList.toggle('is-active', isActive);
    btn.setAttribute('aria-selected', isActive ? 'true' : 'false');
    btn.setAttribute('tabindex', isActive ? '0' : '-1');
  });
}

function updateEmptyStates(){
  const radarItems = filteredByView.radar || [];
  const wsItems = filteredByView.whitespace || [];
  if(radarEmptyEl){
    radarEmptyEl.hidden = activeView !== 'radar' || radarItems.length > 0;
  }
  if(whiteSpaceEmptyEl){
    whiteSpaceEmptyEl.hidden = activeView !== 'whitespace' || wsItems.length > 0;
  }
}

function applyFilteredView(){
  updateToggleButtons();
  const items = filteredByView[activeView] || [];
  const hasWhiteSpaceItems = (filteredByView.whitespace || []).length > 0;
  if(radarEl){
    radarEl.hidden = activeView !== 'radar';
    radarEl.setAttribute('aria-hidden', activeView !== 'radar' ? 'true' : 'false');
  }
  if(whiteSpaceEl){
    whiteSpaceEl.hidden = activeView !== 'whitespace';
    whiteSpaceEl.setAttribute('aria-hidden', activeView !== 'whitespace' ? 'true' : 'false');
  }
  if(whiteSpaceAboutEl){
    whiteSpaceAboutEl.hidden = activeView !== 'whitespace' || !hasWhiteSpaceItems;
  }
  if(dashboardLinkEl){
    dashboardLinkEl.hidden = activeView !== 'radar';
  }
  if(activeView === 'radar'){
    renderRadar(items);
  } else {
    renderWhiteSpace(items);
  }
  renderBoard(items, activeView);
  updateEmptyStates();
}

function setActiveView(view){
  if(view !== 'radar' && view !== 'whitespace'){ return; }
  if(activeView === view){
    updateToggleButtons();
    return;
  }
  activeView = view;
  if(lastSearchTerms.length){
    filteredByView[view] = filterList(baseByView[view], lastSearchTerms);
  }
  applyFilteredView();
}

function applyFilteredView(){
  updateToggleButtons();
  const items = filteredByView[activeView] || [];
  if(radarEl){
    radarEl.hidden = activeView !== 'radar';
    radarEl.setAttribute('aria-hidden', activeView !== 'radar' ? 'true' : 'false');
  }
  if(whiteSpaceEl){
    whiteSpaceEl.hidden = activeView !== 'whitespace';
    whiteSpaceEl.setAttribute('aria-hidden', activeView !== 'whitespace' ? 'true' : 'false');
  }
  if(whiteSpaceAboutEl){
    whiteSpaceAboutEl.hidden = activeView !== 'whitespace';
  }
  if(dashboardLinkEl){
    dashboardLinkEl.hidden = activeView !== 'radar';
  }
  if(activeView === 'radar'){
    renderRadar(items);
  } else {
    renderWhiteSpace(items);
  }
  renderBoard(items, activeView);
  updateEmptyStates();
}

function setActiveView(view){
  if(view !== 'radar' && view !== 'whitespace'){ return; }
  if(activeView === view){
    updateToggleButtons();
    return;
  }
  activeView = view;
  if(lastSearchTerms.length){
    filteredByView[view] = filterList(baseByView[view], lastSearchTerms);
  }
  applyFilteredView();
}

// === ДОСКА ===
function chip(el, text){ const s=document.createElement('span'); s.className='chip'; s.textContent=text; el.appendChild(s); }

function renderBoard(list, view = activeView){
  if(!boardEl) return;
  const items = Array.isArray(list) ? list : [];
  boardEl.innerHTML = '';
  boardEl.dataset.view = view;
  const hasItems = items.length > 0;
  if(boardEmptyEl){
    boardEmptyEl.hidden = hasItems;
  }
  if(!hasItems){
    return;
  }
  items.forEach((item, idx)=>{
    const a = document.createElement('a');
    const link = (item.link || '').toString().trim();
    const disabled = !link || link === '#';
    a.href = disabled ? '#' : link;
    a.className = 'tile';
    a.setAttribute('data-id', item.id);
    if(disabled){
      a.setAttribute('data-disabled','true');
      a.addEventListener('click', (event)=> event.preventDefault());
    }

    const title = document.createElement('div'); title.className='title';
    const head = document.createElement('div');
    head.style.display = 'flex';
    head.style.alignItems = 'flex-start';
    head.style.gap = '8px';
    head.style.flex = '1';

    const number = document.createElement('span');
    number.className = 'num';
    number.textContent = (item.order || idx + 1).toString().padStart(2,'0');

    const h = document.createElement('span');
    h.style.fontWeight='600';
    h.style.flex='1';
    h.textContent=item.name;

    head.appendChild(number);
    head.appendChild(h);
    title.appendChild(head);

    const ringLabel = ringLabelsById[item.ring];
    if(ringLabel){
      const pill = document.createElement('span');
      pill.className = 'pill';
      pill.textContent = ringLabel;
      pill.setAttribute('aria-label', `Зрелость: ${ringLabel}`);
      title.appendChild(pill);
    }

    a.appendChild(title);

    const metricsValues = (item.metrics || item.keys || []).slice(0,6);
    if(metricsValues.length){
      const chips = document.createElement('div'); chips.className='chips';
      metricsValues.forEach((k)=> chip(chips,k));
      a.appendChild(chips);
    }

    if(item.story){
      const story = document.createElement('p');
      story.className = 'tile-story';
      story.textContent = item.story;
      a.appendChild(story);
    }

    const kpiItems = (item.kpis || []).slice(0,3);
    if(kpiItems.length){
      const kpiList = document.createElement('ul');
      kpiList.className = 'kpi-list';
      kpiItems.forEach((kpi)=>{
        const li = document.createElement('li');
        li.className = 'kpi-item';
        const value = document.createElement('span');
        value.className = 'kpi-value';
        value.textContent = kpi.value;
        const label = document.createElement('span');
        label.className = 'kpi-label';
        label.textContent = kpi.label;
        li.appendChild(value);
        li.appendChild(label);
        kpiList.appendChild(li);
      });
      a.appendChild(kpiList);
    }
    boardEl.appendChild(a);
  });
}

// === ПОИСК ===
function setupSearch(){
  const input = document.getElementById('q');
  const clearBtn = document.getElementById('clearBtn');
  if(!input) return;
  const updateClearState = ()=>{
    if(clearBtn){
      clearBtn.disabled = !input.value.trim();
    }
  };
  const runFilter = ()=>{
    const terms = normalizeText(input.value).split(/\s+/).filter(Boolean);
    lastSearchTerms = terms;
    filteredByView.radar = filterList(baseByView.radar, terms);
    filteredByView.whitespace = filterList(baseByView.whitespace, terms);
    applyFilteredView();
    updateClearState();
  };
  input.addEventListener('input', runFilter);
  if(clearBtn){
    clearBtn.addEventListener('click', ()=>{
      input.value = '';
      lastSearchTerms = [];
      filteredByView.radar = baseByView.radar;
      filteredByView.whitespace = baseByView.whitespace;
      applyFilteredView();
      input.focus();
      updateClearState();
    });
  }
  updateClearState();
}

// init
  setupSearch();
  viewToggleButtons.forEach((btn, index)=>{
    const view = btn.getAttribute('data-view');
    if(!view){ return; }
    btn.addEventListener('click', ()=> setActiveView(view));
    btn.addEventListener('keydown', (event)=>{
      if(event.key === 'ArrowRight' || event.key === 'ArrowLeft'){
        event.preventDefault();
        const direction = event.key === 'ArrowRight' ? 1 : -1;
        const nextIndex = (index + direction + viewToggleButtons.length) % viewToggleButtons.length;
        const nextBtn = viewToggleButtons[nextIndex];
        nextBtn?.focus();
        const nextView = nextBtn?.getAttribute('data-view');
        if(nextView){ setActiveView(nextView); }
      }
    });
  });
  filteredByView.radar = baseByView.radar;
  filteredByView.whitespace = baseByView.whitespace;
  applyFilteredView();
  let resizeTimer;
  window.addEventListener('resize', ()=>{
    clearTimeout(resizeTimer);
    resizeTimer = setTimeout(()=>{
      if(activeView === 'radar'){
        renderRadar(lastRadarData);
      } else {
        renderWhiteSpace(lastWhiteSpaceData);
      }
    }, 160);
  });

const loginLink = document.querySelector('.login-link');
function isAuthenticated(){
  try{
    return localStorage.getItem('sci-auth') === 'true';
  } catch(err){
    return false;
  }
}
function configureLoginLink(){
  if(!loginLink) return;
  const authed = isAuthenticated();
  if(authed){
    loginLink.textContent = 'Выйти';
    loginLink.href = './login/';
    loginLink.setAttribute('aria-label', 'Выйти из каталога');
    loginLink.onclick = (event)=>{
      event.preventDefault();
      try{
        localStorage.removeItem('sci-auth');
        localStorage.removeItem('sci-account');
      } catch(err){
        /* ignore */
      }
      window.location.replace('/login/');
    };
  } else {
    loginLink.textContent = 'Войти';
    loginLink.href = './login/';
    loginLink.removeAttribute('aria-label');
    loginLink.onclick = null;
  }
}

configureLoginLink();
window.addEventListener('storage', configureLoginLink);
</script>
</body>
</html><|MERGE_RESOLUTION|>--- conflicted
+++ resolved
@@ -110,11 +110,7 @@
     .radar-dashboard-link:focus-visible{ outline:3px solid rgba(37,99,235,.35); outline-offset:3px; }
     .radar{ position:relative; width:100%; max-width:100%; height: clamp(440px, 58vw, 620px); margin:auto; background:
       radial-gradient(circle at center, rgba(37,99,235,.05) 0 1px, transparent 1px) 0 0/22px 22px; border-radius:18px; overflow:hidden; }
-<<<<<<< HEAD
     .whitespace{ position:relative; width:100%; max-width:100%; height: clamp(460px, 60vw, 640px); margin:auto; border-radius:18px; overflow:hidden; border:1px solid rgba(148,163,184,.32); background:linear-gradient(135deg, rgba(15,23,42,.05), rgba(148,163,184,.12)); box-shadow: inset 0 1px 0 rgba(255,255,255,.65), 0 26px 54px rgba(15,23,42,.08); }
-=======
-    .whitespace{ position:relative; width:100%; max-width:100%; height: clamp(460px, 60vw, 640px); margin:auto; border-radius:18px; overflow:hidden; border:1px solid rgba(37,99,235,.14); background:linear-gradient(135deg, rgba(37,99,235,.08), rgba(37,99,235,.02)); box-shadow: inset 0 1px 0 rgba(255,255,255,.6); }
->>>>>>> 9b4c6b61
     .whitespace svg{ position:absolute; inset:0; width:100%; height:100%; display:block; }
     .radar-empty{
       position:absolute;
@@ -131,7 +127,6 @@
       padding:18px;
       pointer-events:none;
     }
-<<<<<<< HEAD
     .whitespace-about{ margin:26px 0 32px; padding:26px 28px; border-radius:20px; border:1px solid var(--border); background:var(--card); box-shadow:var(--shadow); }
     .whitespace-about h3{ margin:0 0 12px; font-size:20px; font-weight:700; color:var(--text); letter-spacing:.2px; }
     .whitespace-about p{ margin:0 0 14px; color:var(--muted); font-size:15px; line-height:1.65; }
@@ -143,19 +138,6 @@
     .whitespace-axis-tick{ fill:var(--muted); font-size:11px; font-weight:500; }
     .whitespace-axis-label{ fill:var(--muted); font-size:12px; font-weight:600; letter-spacing:.3px; text-transform:uppercase; }
     .whitespace-guideline{ stroke:rgba(59,130,246,.35); stroke-width:1.2; stroke-dasharray:6 6; }
-=======
-    .whitespace-about{ margin:0 0 18px; padding:20px 22px; border-radius:16px; border:1px solid rgba(37,99,235,.12); background:linear-gradient(120deg, rgba(37,99,235,.1), rgba(255,255,255,.95)); box-shadow:0 20px 36px rgba(15,23,42,.08); }
-    .whitespace-about h3{ margin:0 0 10px; font-size:18px; font-weight:700; color:var(--text); }
-    .whitespace-about p{ margin:0 0 12px; color:var(--muted); }
-    .whitespace-about ul{ margin:0; padding:0; list-style:none; display:grid; gap:8px; }
-    .whitespace-about li{ position:relative; padding-left:18px; color:var(--muted); font-size:14px; line-height:1.5; }
-    .whitespace-about li::before{ content:""; position:absolute; left:0; top:8px; width:8px; height:8px; border-radius:50%; background:var(--accent); box-shadow:0 0 0 3px rgba(37,99,235,.18); }
-    .whitespace-grid-line{ stroke:rgba(148,163,184,.28); stroke-width:1; }
-    .whitespace-axis-line{ stroke:rgba(15,23,42,.38); stroke-width:1.3; }
-    .whitespace-axis-tick{ fill:var(--muted); font-size:11px; font-weight:500; }
-    .whitespace-axis-label{ fill:var(--muted); font-size:12px; font-weight:600; letter-spacing:.3px; text-transform:uppercase; }
-    .whitespace-guideline{ stroke:rgba(37,99,235,.45); stroke-width:1.2; stroke-dasharray:6 6; }
->>>>>>> 9b4c6b61
     .whitespace-callout{ fill:var(--text); font-size:13px; font-weight:600; }
     .radar svg{ position:absolute; inset:0; width:100%; height:100%; }
     .ring-label{ display:block; font-size:12px; fill:var(--muted); font-weight:600; }
@@ -291,20 +273,6 @@
         </div>
         <a class="radar-dashboard-link" href="https://datalens.yandex/unblwg4lldxmf" target="_blank" rel="noopener">Перейти в дашборд</a>
       </div>
-<<<<<<< HEAD
-=======
-      <div id="whiteSpaceAbout" class="whitespace-about" hidden>
-        <h3>White Space карта</h3>
-        <p>Диаграмма помогает увидеть незаполненные ниши: по оси X — моментум и скорость распространения, по оси Y — новизна. Размер пузыря отражает ожидаемый импакт, а цвет показывает зрелость и доступность экспертизы на рынке.</p>
-        <p>Используйте карту, чтобы подготовиться к стратегическим дискуссиям и быстрее выбирать направления развития.</p>
-        <ul>
-          <li>Фокусировать внимание на технологиях с сочетанием высокого импакта и управляемой сложности внедрения.</li>
-          <li>Синхронизировать продуктовые, исследовательские и коммерческие команды вокруг общих приоритетов.</li>
-          <li>Проверять инвестиционные гипотезы через призму спроса, новизны и готовности талантов.</li>
-        </ul>
-        <p><strong>Зона White Space</strong> — верхний правый сегмент диаграммы, где новизна и моментум растут, а конкуренция пока низкая.</p>
-      </div>
->>>>>>> 9b4c6b61
       <div id="radar" class="radar" role="tabpanel" aria-labelledby="viewRadar"></div>
       <div id="whiteSpace" class="whitespace" role="tabpanel" aria-labelledby="viewWhiteSpace" hidden></div>
       <div id="radarEmpty" class="radar-empty" hidden role="status" aria-live="polite">Нет технологий для отображения. Измените поисковый запрос.</div>
@@ -709,7 +677,6 @@
   return { ...item, metrics, kpis, link, order: index + 1 };
 });
 
-<<<<<<< HEAD
 const whiteSpaceBySlug = new Map();
 const whiteSpaceById = new Map();
 const whiteSpaceByName = new Map();
@@ -784,11 +751,6 @@
 const whiteSpaceMaxImpact = Math.max(1, ...whiteSpaceBase.map((item)=> Number(item.whiteSpace?.impact) || 0));
 const whiteSpaceMaturityRange = whiteSpaceBase.reduce((acc, item)=>{
   const value = Number(item.whiteSpace?.maturity);
-=======
-const whiteSpaceMaxImpact = Math.max(1, ...whiteSpaceItems.map((item)=> Number(item.impact) || 0));
-const whiteSpaceMaturityRange = whiteSpaceItems.reduce((acc, item)=>{
-  const value = Number(item.maturity);
->>>>>>> 9b4c6b61
   if(Number.isFinite(value)){
     if(value < acc.min){ acc.min = value; }
     if(value > acc.max){ acc.max = value; }
@@ -838,19 +800,11 @@
 ];
 const ringLabelsById = rings.reduce((acc, ring)=>{ acc[ring.id] = ring.label; return acc; }, {});
 let lastRadarData = technologies;
-<<<<<<< HEAD
 let lastWhiteSpaceData = whiteSpaceBase;
 let radarTooltipEl = null;
 let radarTooltipTimer = null;
 const baseByView = { radar: technologies, whitespace: whiteSpaceBase };
 const filteredByView = { radar: technologies, whitespace: whiteSpaceBase };
-=======
-let lastWhiteSpaceData = whiteSpaceItems;
-let radarTooltipEl = null;
-let radarTooltipTimer = null;
-const baseByView = { radar: technologies, whitespace: whiteSpaceItems };
-const filteredByView = { radar: technologies, whitespace: whiteSpaceItems };
->>>>>>> 9b4c6b61
 let activeView = 'radar';
 let lastSearchTerms = [];
 
@@ -1041,35 +995,22 @@
   const r = Math.round(start.r + (end.r - start.r) * ratio);
   const g = Math.round(start.g + (end.g - start.g) * ratio);
   const b = Math.round(start.b + (end.b - start.b) * ratio);
-<<<<<<< HEAD
   return { r, g, b };
 };
 
 const toRgbString = ({ r, g, b })=> `rgb(${r}, ${g}, ${b})`;
 const toRgbaString = ({ r, g, b }, alpha = 1)=> `rgba(${r}, ${g}, ${b}, ${alpha})`;
 
-=======
-  return `rgb(${r}, ${g}, ${b})`;
-};
-
->>>>>>> 9b4c6b61
 const colorFromMaturity = (value)=>{
   const min = whiteSpaceMaturityRange.min;
   const max = whiteSpaceMaturityRange.max;
   if(!Number.isFinite(value)){ value = min; }
   if(!Number.isFinite(min) || !Number.isFinite(max) || max <= min){
-<<<<<<< HEAD
     return toRgbaString(hexToRgb('#2563eb'), 0.48);
   }
   const ratio = Math.min(Math.max((value - min) / (max - min), 0), 1);
   const base = mixColors('#cbd5f5', '#2563eb', ratio * 0.9);
   return toRgbaString(base, 0.48 + ratio * 0.18);
-=======
-    return 'rgb(37, 99, 235)';
-  }
-  const ratio = Math.min(Math.max((value - min) / (max - min), 0), 1);
-  return mixColors('#60a5fa', '#1d4ed8', ratio);
->>>>>>> 9b4c6b61
 };
 
 function renderWhiteSpace(data){
@@ -1085,13 +1026,8 @@
   const innerWidth = Math.max(0, width - padding.left - padding.right);
   const innerHeight = Math.max(0, height - padding.top - padding.bottom);
 
-<<<<<<< HEAD
   const xValues = items.map((item)=> Number(item.whiteSpace?.momentum)).filter(Number.isFinite);
   const yValues = items.map((item)=> Number(item.whiteSpace?.novelty)).filter(Number.isFinite);
-=======
-  const xValues = items.map((item)=> Number(item.momentum)).filter(Number.isFinite);
-  const yValues = items.map((item)=> Number(item.novelty)).filter(Number.isFinite);
->>>>>>> 9b4c6b61
   let xMin = xValues.length ? Math.min(...xValues) : -4;
   let xMax = xValues.length ? Math.max(...xValues) : 3;
   let yMin = yValues.length ? Math.min(...yValues) : 0;
@@ -1120,19 +1056,11 @@
   gradient.setAttribute('y2','100%');
   const stopStart = document.createElementNS(svgNS,'stop');
   stopStart.setAttribute('offset','0%');
-<<<<<<< HEAD
   stopStart.setAttribute('stop-color','rgba(148,163,184,0.18)');
   gradient.appendChild(stopStart);
   const stopEnd = document.createElementNS(svgNS,'stop');
   stopEnd.setAttribute('offset','100%');
   stopEnd.setAttribute('stop-color','rgba(15,23,42,0.04)');
-=======
-  stopStart.setAttribute('stop-color','rgba(96,165,250,0.24)');
-  gradient.appendChild(stopStart);
-  const stopEnd = document.createElementNS(svgNS,'stop');
-  stopEnd.setAttribute('offset','100%');
-  stopEnd.setAttribute('stop-color','rgba(37,99,235,0.05)');
->>>>>>> 9b4c6b61
   gradient.appendChild(stopEnd);
   defs.appendChild(gradient);
   svg.appendChild(defs);
@@ -1156,13 +1084,8 @@
     highlight.setAttribute('y', padding.top);
     highlight.setAttribute('width', Math.max(0, (width - padding.right) - benchmarkX));
     highlight.setAttribute('height', Math.max(0, benchmarkY - padding.top));
-<<<<<<< HEAD
     highlight.setAttribute('fill','rgba(148,163,184,0.14)');
     highlight.setAttribute('stroke','rgba(59,130,246,0.22)');
-=======
-    highlight.setAttribute('fill','rgba(37,99,235,0.08)');
-    highlight.setAttribute('stroke','rgba(37,99,235,0.16)');
->>>>>>> 9b4c6b61
     highlight.setAttribute('stroke-dasharray','6 6');
     highlight.setAttribute('rx', 14);
     svg.appendChild(highlight);
@@ -1208,256 +1131,6 @@
     label.setAttribute('text-anchor','end');
     label.textContent = tick.toString().replace('-', '−');
     gridGroup.appendChild(label);
-<<<<<<< HEAD
-=======
-  }
-  svg.appendChild(gridGroup);
-
-  if(benchmarkRect){
-    const vGuide = document.createElementNS(svgNS,'line');
-    vGuide.setAttribute('x1', benchmarkX);
-    vGuide.setAttribute('y1', padding.top);
-    vGuide.setAttribute('x2', benchmarkX);
-    vGuide.setAttribute('y2', height - padding.bottom);
-    vGuide.setAttribute('class','whitespace-guideline');
-    svg.appendChild(vGuide);
-    const hGuide = document.createElementNS(svgNS,'line');
-    hGuide.setAttribute('x1', padding.left);
-    hGuide.setAttribute('y1', benchmarkY);
-    hGuide.setAttribute('x2', width - padding.right);
-    hGuide.setAttribute('y2', benchmarkY);
-    hGuide.setAttribute('class','whitespace-guideline');
-    svg.appendChild(hGuide);
-
-    const calloutGroup = document.createElementNS(svgNS,'g');
-    let calloutX = Math.min(width - padding.right - 20, benchmarkX + 20);
-    let calloutY = benchmarkY - 24;
-    if(calloutY < padding.top + 24){
-      calloutY = Math.min(height - padding.bottom - 24, benchmarkY + 32);
-    }
-    const calloutText = document.createElementNS(svgNS,'text');
-    calloutText.setAttribute('class','whitespace-callout');
-    calloutText.setAttribute('x', calloutX);
-    calloutText.setAttribute('y', calloutY);
-    calloutText.textContent = 'Зона White Space';
-    calloutGroup.appendChild(calloutText);
-    svg.appendChild(calloutGroup);
-    const bbox = calloutText.getBBox();
-    const padX = 10;
-    const padY = 6;
-    const calloutRect = document.createElementNS(svgNS,'rect');
-    calloutRect.setAttribute('x', bbox.x - padX);
-    calloutRect.setAttribute('y', bbox.y - padY);
-    calloutRect.setAttribute('width', bbox.width + padX * 2);
-    calloutRect.setAttribute('height', bbox.height + padY * 2);
-    calloutRect.setAttribute('rx', 8);
-    calloutRect.setAttribute('fill','rgba(37,99,235,0.18)');
-    calloutRect.setAttribute('stroke','rgba(37,99,235,0.35)');
-    calloutRect.setAttribute('stroke-width','1');
-    calloutGroup.insertBefore(calloutRect, calloutText);
-  }
-
-  const axisGroup = document.createElementNS(svgNS,'g');
-  const xAxisLine = document.createElementNS(svgNS,'line');
-  xAxisLine.setAttribute('x1', padding.left);
-  xAxisLine.setAttribute('y1', height - padding.bottom);
-  xAxisLine.setAttribute('x2', width - padding.right);
-  xAxisLine.setAttribute('y2', height - padding.bottom);
-  xAxisLine.setAttribute('class','whitespace-axis-line');
-  axisGroup.appendChild(xAxisLine);
-  const yAxisLine = document.createElementNS(svgNS,'line');
-  yAxisLine.setAttribute('x1', padding.left);
-  yAxisLine.setAttribute('y1', padding.top);
-  yAxisLine.setAttribute('x2', padding.left);
-  yAxisLine.setAttribute('y2', height - padding.bottom);
-  yAxisLine.setAttribute('class','whitespace-axis-line');
-  axisGroup.appendChild(yAxisLine);
-  svg.appendChild(axisGroup);
-
-  const xLabel = document.createElementNS(svgNS,'text');
-  xLabel.setAttribute('class','whitespace-axis-label');
-  xLabel.setAttribute('x', padding.left + innerWidth / 2);
-  xLabel.setAttribute('y', height - padding.bottom + 52);
-  xLabel.setAttribute('text-anchor','middle');
-  xLabel.textContent = 'Моментум';
-  svg.appendChild(xLabel);
-
-  const yLabel = document.createElementNS(svgNS,'text');
-  yLabel.setAttribute('class','whitespace-axis-label');
-  yLabel.setAttribute('transform', `rotate(-90 ${padding.left - 58} ${padding.top + innerHeight / 2})`);
-  yLabel.setAttribute('x', padding.left - 58);
-  yLabel.setAttribute('y', padding.top + innerHeight / 2);
-  yLabel.setAttribute('text-anchor','middle');
-  yLabel.textContent = 'Новизна';
-  svg.appendChild(yLabel);
-
-  const bubbleGroup = document.createElementNS(svgNS,'g');
-  svg.appendChild(bubbleGroup);
-
-  items.forEach((item, idx)=>{
-    const momentum = Number(item.momentum);
-    const novelty = Number(item.novelty);
-    if(!Number.isFinite(momentum) || !Number.isFinite(novelty)){ return; }
-    const x = scaleX(momentum);
-    const y = scaleY(novelty);
-    const impact = Number(item.impact);
-    const impactRatio = whiteSpaceMaxImpact ? Math.max(0, (impact || 0) / whiteSpaceMaxImpact) : 0;
-    const radius = 18 + Math.sqrt(impactRatio) * 26;
-    const maturity = Number(item.maturity);
-    const fillColor = colorFromMaturity(maturity);
-    const strokeColor = mixColors('#1d4ed8', '#0f172a', Math.min(1, Math.max(0, (Number.isFinite(maturity) ? (maturity - whiteSpaceMaturityRange.min) / ((whiteSpaceMaturityRange.max - whiteSpaceMaturityRange.min) || 1) : 0.5) + 0.1)));
-
-    const group = document.createElementNS(svgNS,'g');
-    group.setAttribute('class','dot');
-    group.setAttribute('data-id', item.id || `ws-${idx + 1}`);
-
-    const circle = document.createElementNS(svgNS,'circle');
-    circle.setAttribute('cx', x);
-    circle.setAttribute('cy', y);
-    circle.setAttribute('r', radius);
-    circle.setAttribute('fill', fillColor);
-    circle.setAttribute('stroke', strokeColor);
-    circle.setAttribute('stroke-width', '1.6');
-    circle.setAttribute('aria-hidden','true');
-    circle.style.filter = 'drop-shadow(0 12px 32px rgba(37,99,235,0.22))';
-    group.appendChild(circle);
-
-    const orderLabel = (item.order || idx + 1).toString().padStart(2,'0');
-    const label = document.createElementNS(svgNS,'text');
-    label.setAttribute('class','dot-label');
-    label.setAttribute('x', x);
-    label.setAttribute('y', y + 1);
-    label.textContent = orderLabel;
-    group.appendChild(label);
-
-    const go = ()=>{
-      if(item.link && item.link !== '#'){
-        window.location.href = item.link;
-      }
-    };
-
-    group.setAttribute('role','link');
-    group.setAttribute('tabindex','0');
-    group.addEventListener('click', (event)=>{
-      if(item.link && item.link !== '#'){
-        event.preventDefault();
-        go();
-      }
-    });
-    group.addEventListener('keydown', (event)=>{
-      if((event.key === 'Enter' || event.key === ' ') && item.link && item.link !== '#'){
-        event.preventDefault();
-        go();
-      }
-    });
-
-    const showTooltip = ()=>{
-      if(!radarTooltipEl || !radarWrapEl){ return; }
-      const summaryParts = [];
-      if(item.story){ summaryParts.push(`<p class="tooltip-summary"><span class="tooltip-caption">Зачем</span>${item.story}</p>`); }
-      if(item.what){ summaryParts.push(`<p class="tooltip-summary"><span class="tooltip-caption">Что</span>${item.what}</p>`); }
-      if(item.summary){ summaryParts.push(`<p class="tooltip-summary">${item.summary}</p>`); }
-      const summaryHtml = summaryParts.join('');
-      const tagsHtml = (item.metrics || []).slice(0,6).map((m)=>`<span class="tooltip-tag">${m}</span>`).join('');
-      const tagsBlock = tagsHtml ? `<div class="tooltip-tags">${tagsHtml}</div>` : '';
-      const kpiHtml = (item.kpis || []).slice(0,4)
-        .map((kpi)=>{
-          const value = (kpi.value || '').toString();
-          const labelText = (kpi.label || '').toString();
-          return `<li class="tooltip-kpi"><span class="kpi-value">${value}</span><span>${labelText}</span></li>`;
-        })
-        .join('');
-      const kpiBlock = kpiHtml ? `<ul class="tooltip-kpis">${kpiHtml}</ul>` : '';
-      radarTooltipEl.innerHTML = `<strong>${orderLabel}. ${item.name}</strong>${summaryHtml}${tagsBlock}${kpiBlock}`;
-      const wrapRect = radarWrapEl.getBoundingClientRect();
-      const svgRect = svg.getBoundingClientRect();
-      const scaleXFactor = svgRect.width / width;
-      const scaleYFactor = svgRect.height / height;
-      const left = svgRect.left - wrapRect.left + x * scaleXFactor;
-      const top = svgRect.top - wrapRect.top + y * scaleYFactor;
-      radarTooltipEl.style.left = `${left}px`;
-      radarTooltipEl.style.top = `${top}px`;
-      radarTooltipEl.hidden = false;
-      if(radarTooltipTimer !== null){ cancelAnimationFrame(radarTooltipTimer); }
-      radarTooltipTimer = requestAnimationFrame(()=>{
-        radarTooltipEl.classList.add('is-visible');
-        radarTooltipTimer = null;
-      });
-    };
-
-    group.addEventListener('mouseenter', showTooltip);
-    group.addEventListener('focus', showTooltip);
-    group.addEventListener('mouseleave', hideTooltip);
-    group.addEventListener('blur', hideTooltip);
-    group.addEventListener('touchstart', showTooltip, { passive: true });
-    group.addEventListener('touchend', hideTooltip);
-    group.addEventListener('touchcancel', hideTooltip);
-
-    bubbleGroup.appendChild(group);
-  });
-
-  whiteSpaceEl.appendChild(svg);
-}
-
-const normalizeText = (value)=> (value ?? '').toString().toLowerCase();
-
-function filterList(list, terms){
-  const items = Array.isArray(list) ? list : [];
-  if(!terms.length){ return items; }
-  const normalizedTerms = terms.map(normalizeText);
-  const makeBag = (t)=>{
-    const parts = [
-      t.name,
-      t.slug,
-      t.ring,
-      ringLabelsById[t.ring],
-      t.summary,
-      t.story,
-      t.what,
-      t.techScore,
-      Number.isFinite(Number(t.novelty)) ? formatDecimal(t.novelty) : t.novelty,
-      Number.isFinite(Number(t.momentum)) ? formatDecimal(t.momentum) : t.momentum,
-      t.impactScore,
-      ...(t.metrics || t.keys || []),
-      ...((t.kpis || []).flatMap((k)=> [k.value, k.label]))
-    ]
-      .filter(Boolean)
-      .map(normalizeText)
-      .join(' ');
-    return parts;
-  };
-  let result = items.filter((t)=>{
-    const bag = makeBag(t);
-    return normalizedTerms.every((term)=> bag.includes(term));
-  });
-  if(!result.length){
-    result = items.filter((t)=>{
-      const bag = makeBag(t);
-      return normalizedTerms.some((term)=> bag.includes(term));
-    });
-  }
-  return result;
-}
-
-function updateToggleButtons(){
-  viewToggleButtons.forEach((btn)=>{
-    const btnView = btn.getAttribute('data-view');
-    const isActive = btnView === activeView;
-    btn.classList.toggle('is-active', isActive);
-    btn.setAttribute('aria-selected', isActive ? 'true' : 'false');
-    btn.setAttribute('tabindex', isActive ? '0' : '-1');
-  });
-}
-
-function updateEmptyStates(){
-  const radarItems = filteredByView.radar || [];
-  const wsItems = filteredByView.whitespace || [];
-  if(radarEmptyEl){
-    radarEmptyEl.hidden = activeView !== 'radar' || radarItems.length > 0;
-  }
-  if(whiteSpaceEmptyEl){
-    whiteSpaceEmptyEl.hidden = activeView !== 'whitespace' || wsItems.length > 0;
->>>>>>> 9b4c6b61
   }
   svg.appendChild(gridGroup);
 
