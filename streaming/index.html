--- conflicted
+++ resolved
@@ -5,25 +5,7 @@
   <meta name="viewport" content="width=device-width, initial-scale=1" />
   <title>Платформы распределённой потоковой передачи событий</title>
   <meta name="description" content="Distributed event streaming & real-time stream processing platforms — определение тренда, рынок, игроки, ценность для бизнеса и пилоты." />
-<<<<<<< HEAD
   <link rel="icon" type="image/png" href="../assets/logo.png" />
-=======
-  <script>
-    (function(){
-      var doc = document.documentElement;
-      doc.classList.add('auth-check');
-      try{
-        if(localStorage.getItem('sci-auth') === 'true'){
-          doc.classList.add('auth-ok');
-        } else {
-          window.location.replace('/login/');
-        }
-      } catch(err){
-        window.location.replace('/login/');
-      }
-    })();
-  </script>
->>>>>>> 4ae76b3b
   <style>
     html.auth-check body{ visibility:hidden; }
     html.auth-check.auth-ok body{ visibility:visible; }
