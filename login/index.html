--- conflicted
+++ resolved
@@ -49,11 +49,7 @@
     header img{ height:44px; }
     header .brand{ font-weight:700; font-size: clamp(20px,2.6vw,26px); color:var(--text); letter-spacing:.2px; }
     main{ flex:1; display:flex; align-items:center; justify-content:center; padding:24px; }
-<<<<<<< HEAD
     .cards{ display:flex; flex-direction:column; gap:28px; width:min(480px, 100%); }
-=======
-    .cards{ display:flex; flex-direction:column; gap:28px; width:min(720px, 100%); }
->>>>>>> 6714f43d
     .card{ background:var(--card); border-radius:var(--radius); padding:32px; box-shadow:0 20px 36px rgba(15,23,42,.08); border:1px solid var(--border); display:flex; flex-direction:column; gap:20px; }
     .card h2{ margin:0; font-size: clamp(20px, 2.8vw, 26px); color:var(--text); font-weight:700; text-align:center; }
     h1{ margin:0; font-size: clamp(22px, 3vw, 28px); color:var(--text); text-align:center; font-weight:700; }
@@ -69,21 +65,7 @@
     .message{ text-align:center; font-weight:600; }
     .error{ color:#d62839; }
     .success{ color:#0a7a2f; }
-<<<<<<< HEAD
     .demo-cta{ display:flex; justify-content:center; }
-=======
-    .story-card p{ margin:0; text-align:center; color:var(--muted); font-size:15px; }
-    .register-action{ display:flex; justify-content:center; }
-    .register-panel{ display:flex; flex-direction:column; gap:16px; background:var(--card-alt); border-radius:16px; padding:20px; border:1px dashed var(--border); }
-    .register-panel[hidden]{ display:none; }
-    .register-panel form{ display:flex; flex-direction:column; gap:14px; }
-    .register-panel label{ text-align:left; font-weight:600; color:var(--muted); }
-    .register-panel input{ background:#fff; }
-    .register-links{ display:flex; flex-direction:column; gap:8px; font-size:15px; }
-    .register-links a{ color:var(--accent); font-weight:600; text-decoration:none; }
-    .register-links a:hover{ text-decoration:underline; }
-    .register-message{ min-height:20px; text-align:center; font-size:14px; font-weight:600; }
->>>>>>> 6714f43d
   </style>
 </head>
 <body>
@@ -110,36 +92,10 @@
           <div id="loginMessage" class="message" role="status" aria-live="polite"></div>
         </form>
 
-<<<<<<< HEAD
         <section class="card" aria-labelledby="demoTitle">
           <h2 id="demoTitle">Хотите увидеть радар в деле?</h2>
           <div class="demo-cta">
             <a class="button-link" href="https://cal.com/dmitry-bratskikh-y5tm7u/30min" target="_blank" rel="noopener">Записаться на демо</a>
-=======
-        <section class="card story-card" aria-labelledby="storyTitle">
-          <h2 id="storyTitle">Технологический радар для вашей команды</h2>
-          <p>Мы помогли десяткам компаний развернуть радар технологий, чтобы находить перспективные идеи и быстро запускать эксперименты. Подайте заявку — расскажем, как это работает именно у нас.</p>
-          <div class="register-action">
-            <button type="button" id="registerToggle" aria-expanded="false" aria-controls="registerPanel">Зарегистрировать</button>
-          </div>
-          <div id="registerPanel" class="register-panel" hidden>
-            <form id="registerForm" aria-describedby="registerMessage">
-              <label>
-                Почта
-                <input type="email" id="registerEmail" name="email" placeholder="name@example.com" autocomplete="email" required />
-              </label>
-              <label>
-                Номер телефона
-                <input type="tel" id="registerPhone" name="phone" placeholder="+7 999 000-00-00" autocomplete="tel" inputmode="tel" required />
-              </label>
-              <button type="submit">Отправить контакты</button>
-            </form>
-            <div class="register-links">
-              <a href="https://cal.com/dmitry-bratskikh-y5tm7u/30min" target="_blank" rel="noopener">Записаться на демо</a>
-              <span>Свяжемся по указанным контактам в течение одного рабочего дня.</span>
-            </div>
-            <div id="registerMessage" class="register-message" role="status" aria-live="polite"></div>
->>>>>>> 6714f43d
           </div>
         </section>
       </div>
